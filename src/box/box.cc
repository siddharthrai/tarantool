--- conflicted
+++ resolved
@@ -1976,13 +1976,8 @@
 	/* Follow replica */
 	replicaset_follow();
 
-<<<<<<< HEAD
 	sql_load_schema();
 
-	say_info("ready to accept requests");
-
-=======
->>>>>>> 4497e02b
 	fiber_gc();
 	is_box_configured = true;
 
