/*
 * Copyright 2010-2015, Tarantool AUTHORS, please see AUTHORS file.
 *
 * Redistribution and use in source and binary forms, with or
 * without modification, are permitted provided that the following
 * conditions are met:
 *
 * 1. Redistributions of source code must retain the above
 *    copyright notice, this list of conditions and the
 *    following disclaimer.
 *
 * 2. Redistributions in binary form must reproduce the above
 *    copyright notice, this list of conditions and the following
 *    disclaimer in the documentation and/or other materials
 *    provided with the distribution.
 *
 * THIS SOFTWARE IS PROVIDED BY <COPYRIGHT HOLDER> ``AS IS'' AND
 * ANY EXPRESS OR IMPLIED WARRANTIES, INCLUDING, BUT NOT LIMITED
 * TO, THE IMPLIED WARRANTIES OF MERCHANTABILITY AND FITNESS FOR
 * A PARTICULAR PURPOSE ARE DISCLAIMED. IN NO EVENT SHALL
 * <COPYRIGHT HOLDER> OR CONTRIBUTORS BE LIABLE FOR ANY DIRECT,
 * INDIRECT, INCIDENTAL, SPECIAL, EXEMPLARY, OR CONSEQUENTIAL
 * DAMAGES (INCLUDING, BUT NOT LIMITED TO, PROCUREMENT OF
 * SUBSTITUTE GOODS OR SERVICES; LOSS OF USE, DATA, OR PROFITS; OR
 * BUSINESS INTERRUPTION) HOWEVER CAUSED AND ON ANY THEORY OF
 * LIABILITY, WHETHER IN CONTRACT, STRICT LIABILITY, OR TORT
 * (INCLUDING NEGLIGENCE OR OTHERWISE) ARISING IN ANY WAY OUT OF
 * THE USE OF THIS SOFTWARE, EVEN IF ADVISED OF THE POSSIBILITY OF
 * SUCH DAMAGE.
 */
#include "tuple.h"

#include "small/small.h"
#include "small/quota.h"

#include "fiber.h"

<<<<<<< HEAD
/** Global table of tuple formats */
struct tuple_format **tuple_formats;
struct tuple_format *tuple_format_default;
static intptr_t recycled_format_ids = FORMAT_ID_NIL;

static uint32_t formats_size, formats_capacity;

=======
>>>>>>> 4178aa24
uint32_t snapshot_version;

struct quota memtx_quota;

struct slab_arena memtx_arena;
static struct slab_cache memtx_slab_cache;
struct small_alloc memtx_alloc;

enum {
	/** Lowest allowed slab_alloc_minimal */
	OBJSIZE_MIN = 16,
	/** Lowest allowed slab_alloc_maximal */
	OBJSIZE_MAX_MIN = 16 * 1024,
	/** Lowest allowed slab size, for mmapped slabs */
	SLAB_SIZE_MIN = 1024 * 1024
};

static struct mempool tuple_iterator_pool;

/**
 * Last tuple returned by public C API
 * \sa tuple_bless()
 */
struct tuple *box_tuple_last;

/*
 * Validate a new tuple format and initialize tuple-local
 * format data.
 */
void
tuple_init_field_map(struct tuple_format *format, struct tuple *tuple)
{
	if (format->field_count == 0)
		return; /* Nothing to initialize */

	const char *pos = tuple->data;
	uint32_t *field_map = (uint32_t *) tuple;

	/* Check to see if the tuple has a sufficient number of fields. */
	uint32_t field_count = mp_decode_array(&pos);
	if (unlikely(field_count < format->field_count))
		tnt_raise(ClientError, ER_INDEX_FIELD_COUNT,
			  (unsigned) field_count,
			  (unsigned) format->field_count);

	/* first field is simply accessible, so we do not store offset to it */
	enum mp_type mp_type = mp_typeof(*pos);
	key_mp_type_validate(format->fields[0].type, mp_type,
			     ER_FIELD_TYPE, INDEX_OFFSET);
	mp_next(&pos);
	/* other fields...*/
	for (uint32_t i = 1; i < format->field_count; i++) {
		mp_type = mp_typeof(*pos);
		key_mp_type_validate(format->fields[i].type, mp_type,
				     ER_FIELD_TYPE, i + INDEX_OFFSET);
		if (format->fields[i].offset_slot < 0)
			field_map[format->fields[i].offset_slot] =
				(uint32_t) (pos - tuple->data);
		mp_next(&pos);
	}
}


/**
 * Check tuple data correspondence to space format;
 * throw proper exception if smth wrong.
 * data argument expected to be a proper msgpack array
 * Actually checks everything that checks tuple_init_field_map.
 */
void
tuple_validate_raw(struct tuple_format *format, const char *data)
{
	if (format->field_count == 0)
		return; /* Nothing to check */

	/* Check to see if the tuple has a sufficient number of fields. */
	uint32_t field_count = mp_decode_array(&data);
	if (unlikely(field_count < format->field_count))
		tnt_raise(ClientError, ER_INDEX_FIELD_COUNT,
			  (unsigned) field_count,
			  (unsigned) format->field_count);

	/* Check field types */
	for (uint32_t i = 0; i < format->field_count; i++) {
		key_mp_type_validate(format->fields[i].type, mp_typeof(*data),
				     ER_FIELD_TYPE, i + INDEX_OFFSET);
		mp_next(&data);
	}
}

/**
 * Check tuple data correspondence to space format;
 * throw proper exception if smth wrong.
 */
void
tuple_validate(struct tuple_format *format, struct tuple *tuple)
{
	tuple_validate_raw(format, tuple->data);
}

/**
 * Incremented on every snapshot and is used to distinguish tuples
 * which were created after start of a snapshot (these tuples can
 * be freed right away, since they are not used for snapshot) or
 * before start of a snapshot (these tuples can be freed only
 * after the snapshot has finished, otherwise it'll write bad data
 * to the snapshot file).
 */

/** Allocate a tuple */
struct tuple *
tuple_alloc(struct tuple_format *format, size_t size)
{
	size_t total = sizeof(struct tuple) + size + format->field_map_size;
	ERROR_INJECT(ERRINJ_TUPLE_ALLOC,
		     tnt_raise(OutOfMemory, (unsigned) total,
			       "slab allocator", "tuple"));
	char *ptr = (char *) smalloc(&memtx_alloc, total);
	/**
	 * Use a nothrow version and throw an exception here,
	 * to throw an instance of ClientError. Apart from being
	 * more nice to the user, ClientErrors are ignored in
	 * panic_on_wal_error=false mode, allowing us to start
	 * with lower arena than necessary in the circumstances
	 * of disaster recovery.
	 */
	if (ptr == NULL) {
		if (total > memtx_alloc.objsize_max) {
			tnt_raise(LoggedError, ER_SLAB_ALLOC_MAX,
				  (unsigned) total);
		} else {
			tnt_raise(OutOfMemory, (unsigned) total,
				  "slab allocator", "tuple");
		}
	}
	struct tuple *tuple = (struct tuple *)(ptr + format->field_map_size);

	tuple->refs = 0;
	tuple->version = snapshot_version;
	tuple->bsize = size;
	tuple->format_id = tuple_format_id(format);
	tuple_format_ref(format, 1);

	say_debug("tuple_alloc(%zu) = %p", size, tuple);
	return tuple;
}

/**
 * Free the tuple.
 * @pre tuple->refs  == 0
 */
void
tuple_delete(struct tuple *tuple)
{
	say_debug("tuple_delete(%p)", tuple);
	assert(tuple->refs == 0);
	struct tuple_format *format = tuple_format(tuple);
	size_t total = sizeof(struct tuple) + tuple->bsize + format->field_map_size;
	char *ptr = (char *) tuple - format->field_map_size;
	tuple_format_ref(format, -1);
	if (!memtx_alloc.is_delayed_free_mode || tuple->version == snapshot_version)
		smfree(&memtx_alloc, ptr, total);
	else
		smfree_delayed(&memtx_alloc, ptr, total);
}

/**
 * Throw and exception about tuple reference counter overflow.
 */
void
tuple_ref_exception()
{
	tnt_raise(ClientError, ER_TUPLE_REF_OVERFLOW);
}

const char *
tuple_seek(struct tuple_iterator *it, uint32_t i)
{
	const char *field = tuple_field(it->tuple, i);
	if (likely(field != NULL)) {
		it->pos = field;
		it->fieldno = i;
		return tuple_next(it);
	} else {
		it->pos = it->tuple->data + it->tuple->bsize;
		it->fieldno = tuple_field_count(it->tuple);
		return NULL;
	}
}

const char *
tuple_next(struct tuple_iterator *it)
{
	const char *tuple_end = it->tuple->data + it->tuple->bsize;
	if (it->pos < tuple_end) {
		const char *field = it->pos;
		mp_next(&it->pos);
		assert(it->pos <= tuple_end);
		it->fieldno++;
		return field;
	}
	return NULL;
}

extern inline uint32_t
tuple_next_u32(struct tuple_iterator *it);

const char *
tuple_field_to_cstr(const char *field, uint32_t len)
{
	enum { MAX_STR_BUFS = 4, MAX_BUF_LEN = 256 };
	static __thread char bufs[MAX_STR_BUFS][MAX_BUF_LEN];
	static __thread unsigned i = 0;
	char *buf = bufs[i];
	i = (i + 1) % MAX_STR_BUFS;
	len = MIN(len, MAX_BUF_LEN - 1);
	memcpy(buf, field, len);
	buf[len] = '\0';
	return buf;
}

const char *
tuple_next_cstr(struct tuple_iterator *it)
{
	uint32_t fieldno = it->fieldno;
	const char *field = tuple_next(it);
	if (field == NULL)
		tnt_raise(ClientError, ER_NO_SUCH_FIELD, fieldno);
	if (mp_typeof(*field) != MP_STR)
		tnt_raise(ClientError, ER_FIELD_TYPE, fieldno + INDEX_OFFSET,
			  field_type_strs[STRING]);
	uint32_t len = 0;
	const char *str = mp_decode_str(&field, &len);
	return tuple_field_to_cstr(str, len);
}

extern inline const char *
tuple_field(const struct tuple *tuple, uint32_t i);

extern inline uint32_t
tuple_field_u32(struct tuple *tuple, uint32_t i);

const char *
tuple_field_cstr(struct tuple *tuple, uint32_t i)
{
	const char *field = tuple_field(tuple, i);
	if (field == NULL)
		tnt_raise(ClientError, ER_NO_SUCH_FIELD, i);
	if (mp_typeof(*field) != MP_STR)
		tnt_raise(ClientError, ER_FIELD_TYPE, i + INDEX_OFFSET,
			  field_type_strs[STRING]);
	uint32_t len = 0;
	const char *str = mp_decode_str(&field, &len);
	return tuple_field_to_cstr(str, len);
}

/**
 * Extract msgpacked key parts from tuple data.
 * Write the key to the provided buffer ('key_buf' argument), if the
 * buffer size is big enough ('key_buf_size' argument)
 * Return length of the key (required buffer size for storing it)
 */
uint32_t
key_parts_create_from_tuple(struct key_def *key_def, const char *tuple,
			    char *key_buf, uint32_t key_buf_size)
{
	uint32_t key_len = 0;
	uint32_t part_count = key_def->part_count;
	const char *field0 = tuple;
	mp_decode_array(&field0);
	const char *field0_end = field0;
	mp_next(&field0_end);
	const char *field = field0;
	const char *field_end = field0_end;
	uint32_t current_field_no = 0;
	for (uint32_t i = 0; i < part_count; i++) {
		uint32_t field_no = key_def->parts[i].fieldno;
		if (field_no < current_field_no) {
			/* Rewind. */
			field = field0;
			field_end = field0_end;
			current_field_no = 0;
		}
		while (current_field_no < field_no) {
			field = field_end;
			mp_next(&field_end);
			current_field_no++;
		}
		uint32_t field_len = (uint32_t)(field_end - field);
		key_len += field_len;
		if (field_len <= key_buf_size) {
			memcpy(key_buf, field, field_len);
			key_buf += field_len;
			key_buf_size -= field_len;
		}
	}
	return key_len;
}

/**
 * Extract msgpacked array with key parts from tuple data/
 * Write the key to the provided buffer ('key_buf' argument), if the
 * buffer size is big enough ('key_buf_size' argument)
 * Return length of the key (required buffer size for storing it)
 */
uint32_t
key_create_from_tuple(struct key_def *key_def, const char *tuple,
		      char *key_buf, uint32_t key_buf_size)
{
	uint32_t space_for_arr = mp_sizeof_array(key_def->part_count);
	if (key_buf_size >= space_for_arr) {
		key_buf = mp_encode_array(key_buf, key_def->part_count);
		key_buf_size -= space_for_arr;
	}
	return space_for_arr +
		key_parts_create_from_tuple(key_def, tuple,
					    key_buf, key_buf_size);
}

struct tuple *
tuple_update(struct tuple_format *format,
	     tuple_update_alloc_func f, void *alloc_ctx,
	     const struct tuple *old_tuple, const char *expr,
	     const char *expr_end, int field_base)
{
	uint32_t new_size = 0;
	const char *new_data =
		tuple_update_execute(f, alloc_ctx,
				     expr, expr_end, old_tuple->data,
				     old_tuple->data + old_tuple->bsize,
				     &new_size, field_base);

	return tuple_new(format, new_data, new_data + new_size);
}

struct tuple *
tuple_upsert(struct tuple_format *format,
	     void *(*region_alloc)(void *, size_t), void *alloc_ctx,
	     const struct tuple *old_tuple,
	     const char *expr, const char *expr_end, int field_base)
{
	uint32_t new_size = 0;
	const char *new_data =
		tuple_upsert_execute(region_alloc, alloc_ctx, expr, expr_end,
				     old_tuple->data,
				     old_tuple->data + old_tuple->bsize,
				     &new_size, field_base);

	return tuple_new(format, new_data, new_data + new_size);
}

struct tuple *
tuple_new(struct tuple_format *format, const char *data, const char *end)
{
	size_t tuple_len = end - data;
	assert(mp_typeof(*data) == MP_ARRAY);
	struct tuple *new_tuple = tuple_alloc(format, tuple_len);
	memcpy(new_tuple->data, data, tuple_len);
	try {
		tuple_init_field_map(format, new_tuple);
	} catch (Exception *e) {
		tuple_delete(new_tuple);
		throw;
	}
	return new_tuple;
}

/*
 * Compare two tuple fields.
 * Separate version exists since compare is a very
 * often used operation, so any performance speed up
 * in it can have dramatic impact on the overall
 * server performance.
 */
inline __attribute__((always_inline)) int
mp_compare_uint(const char **data_a, const char **data_b);

int
tuple_compare_field(const char *field_a, const char *field_b,
		    enum field_type type)
{
	switch (type) {
	case NUM:
		return mp_compare_uint(field_a, field_b);
	case STRING:
	{
		uint32_t size_a = mp_decode_strl(&field_a);
		uint32_t size_b = mp_decode_strl(&field_b);
		const char *a = field_a;
		const char *b = field_b;
		int r = memcmp(a, b, MIN(size_a, size_b));
		if (r == 0)
			r = size_a < size_b ? -1 : size_a > size_b;
		return r;
	}
	default:
	{
		assert(false);
		return 0;
	} /* end case */
	} /* end switch */
}

int
tuple_compare_default(const struct tuple *tuple_a, const struct tuple *tuple_b,
	      const struct key_def *key_def)
{
	if (key_def->part_count == 1 && key_def->parts[0].fieldno == 0) {
		const char *a = tuple_a->data;
		const char *b = tuple_b->data;
		mp_decode_array(&a);
		mp_decode_array(&b);
		return tuple_compare_field(a, b, key_def->parts[0].type);
	}

	const struct key_part *part = key_def->parts;
	const struct key_part *end = part + key_def->part_count;
	struct tuple_format *format_a = tuple_format(tuple_a);
	struct tuple_format *format_b = tuple_format(tuple_b);
	const char *field_a;
	const char *field_b;
	int r = 0;

	for (; part < end; part++) {
		field_a = tuple_field_old(format_a, tuple_a, part->fieldno);
		field_b = tuple_field_old(format_b, tuple_b, part->fieldno);
		assert(field_a != NULL && field_b != NULL);
		if ((r = tuple_compare_field(field_a, field_b, part->type)))
			break;
	}
	return r;
}

int
tuple_compare_dup(const struct tuple *tuple_a, const struct tuple *tuple_b,
		  const struct key_def *key_def)
{
	int r = key_def->tuple_compare(tuple_a, tuple_b, key_def);
	if (r == 0)
		r = tuple_a < tuple_b ? -1 : tuple_a > tuple_b;

	return r;
}

int
tuple_compare_with_key_default(const struct tuple *tuple, const char *key,
		       uint32_t part_count, const struct key_def *key_def)
{
	assert(key != NULL || part_count == 0);
	assert(part_count <= key_def->part_count);
	struct tuple_format *format = tuple_format(tuple);
	if (likely(part_count == 1)) {
		const struct key_part *part = key_def->parts;
		const char *field = tuple_field_old(format, tuple,
						    part->fieldno);
		return tuple_compare_field(field, key, part->type);
	}

	const struct key_part *part = key_def->parts;
	const struct key_part *end = part + MIN(part_count, key_def->part_count);
	int r = 0; /* Part count can be 0 in wildcard searches. */
	for (; part < end; part++) {
		const char *field = tuple_field_old(format, tuple,
						    part->fieldno);
		r = tuple_compare_field(field, key, part->type);
		if (r != 0)
			break;
		mp_next(&key);
	}
	return r;
}

void
tuple_init(float tuple_arena_max_size, uint32_t objsize_min,
	   uint32_t objsize_max, float alloc_factor)
{
<<<<<<< HEAD
	RLIST_HEAD(empty_list);
	tuple_format_default = tuple_format_new(&empty_list);
	/* Make sure this one stays around. */
	tuple_format_ref(tuple_format_default, 1);
=======
	tuple_format_init();
>>>>>>> 4178aa24

	/* Apply lowest allowed objsize bounds */
	if (objsize_min < OBJSIZE_MIN)
		objsize_min = OBJSIZE_MIN;
	if (objsize_max < OBJSIZE_MAX_MIN)
		objsize_max = OBJSIZE_MAX_MIN;

	/* Calculate slab size for tuple arena */
	size_t slab_size = small_round(objsize_max * 4);
	if (slab_size < SLAB_SIZE_MIN)
		slab_size = SLAB_SIZE_MIN;

	/** Preallocate entire quota. */
	size_t prealloc = tuple_arena_max_size * 1024 * 1024 * 1024;
	quota_init(&memtx_quota, prealloc);

	say_info("mapping %zu bytes for tuple arena...", prealloc);

	if (slab_arena_create(&memtx_arena, &memtx_quota,
			      prealloc, slab_size, MAP_PRIVATE)) {
		if (ENOMEM == errno) {
			panic("failed to preallocate %zu bytes: "
			      "Cannot allocate memory, check option "
			      "'slab_alloc_arena' in box.cfg(..)",
			      prealloc);
		} else {
			panic_syserror("failed to preallocate %zu bytes",
				       prealloc);
		}
	}
	slab_cache_create(&memtx_slab_cache, &memtx_arena);
	small_alloc_create(&memtx_alloc, &memtx_slab_cache,
			   objsize_min, alloc_factor);
	mempool_create(&tuple_iterator_pool, &cord()->slabc,
		       sizeof(struct tuple_iterator));

	box_tuple_last = NULL;
}

void
tuple_free()
{
	/* Unref last tuple returned by public C API */
	if (box_tuple_last != NULL) {
		tuple_unref(box_tuple_last);
		box_tuple_last = NULL;
	}

	mempool_destroy(&tuple_iterator_pool);
}

void
tuple_begin_snapshot()
{
	snapshot_version++;
	small_alloc_setopt(&memtx_alloc, SMALL_DELAYED_FREE_MODE, true);
}

void
tuple_end_snapshot()
{
	small_alloc_setopt(&memtx_alloc, SMALL_DELAYED_FREE_MODE, false);
}

double mp_decode_num(const char **data, uint32_t i)
{
	double val;
	switch (mp_typeof(**data)) {
	case MP_UINT:
		val = mp_decode_uint(data);
		break;
	case MP_INT:
		val = mp_decode_int(data);
		break;
	case MP_FLOAT:
		val = mp_decode_float(data);
		break;
	case MP_DOUBLE:
		val = mp_decode_double(data);
		break;
	default:
		tnt_raise(ClientError, ER_FIELD_TYPE, i + INDEX_OFFSET,
			  field_type_strs[NUM]);
	}
	return val;
}

box_tuple_format_t *
box_tuple_format_default(void)
{
	return tuple_format_default;
}

box_tuple_t *
box_tuple_new(box_tuple_format_t *format, const char *data, const char *end)
{
	try {
		return tuple_bless(tuple_new(format, data, end));
	} catch (Exception *e) {
		return NULL;
	}
}

int
box_tuple_ref(box_tuple_t *tuple)
{
	assert(tuple != NULL);
	try {
		tuple_ref(tuple);
		return 0;
	} catch (Exception *e) {
		return -1;
	}
}

void
box_tuple_unref(box_tuple_t *tuple)
{
	assert(tuple != NULL);
	return tuple_unref(tuple);
}

uint32_t
box_tuple_field_count(const box_tuple_t *tuple)
{
	assert(tuple != NULL);
	return tuple_field_count(tuple);
}

size_t
box_tuple_bsize(const box_tuple_t *tuple)
{
	assert(tuple != NULL);
	return tuple->bsize;
}

ssize_t
box_tuple_to_buf(const box_tuple_t *tuple, char *buf, size_t size)
{
	assert(tuple != NULL);
	return tuple_to_buf(tuple, buf, size);
}

box_tuple_format_t *
box_tuple_format(const box_tuple_t *tuple)
{
	assert(tuple != NULL);
	return tuple_format(tuple);
}

const char *
box_tuple_field(const box_tuple_t *tuple, uint32_t i)
{
	assert(tuple != NULL);
	return tuple_field(tuple, i);
}

typedef struct tuple_iterator box_tuple_iterator_t;

box_tuple_iterator_t *
box_tuple_iterator(box_tuple_t *tuple)
{
	assert(tuple != NULL);
	struct tuple_iterator *it;
	try {
		it = (struct tuple_iterator *)
			mempool_alloc0_xc(&tuple_iterator_pool);
	} catch (Exception *e) {
		return NULL;
	}
	tuple_ref(tuple);
	tuple_rewind(it, tuple);
	return it;
}

void
box_tuple_iterator_free(box_tuple_iterator_t *it)
{
	tuple_unref(it->tuple);
	mempool_free(&tuple_iterator_pool, it);
}

uint32_t
box_tuple_position(box_tuple_iterator_t *it)
{
	return it->fieldno;
}

void
box_tuple_rewind(box_tuple_iterator_t *it)
{
	tuple_rewind(it, it->tuple);
}

const char *
box_tuple_seek(box_tuple_iterator_t *it, uint32_t field_no)
{
	return tuple_seek(it, field_no);
}

const char *
box_tuple_next(box_tuple_iterator_t *it)
{
	return tuple_next(it);
}

box_tuple_t *
box_tuple_update(const box_tuple_t *tuple, const char *expr, const char *expr_end)
{
	try {
		RegionGuard region_guard(&fiber()->gc);
		struct tuple *new_tuple = tuple_update(tuple_format_default,
			region_aligned_alloc_xc_cb, &fiber()->gc, tuple,
			expr, expr_end, 1);
		return tuple_bless(new_tuple);
	} catch (ClientError *e) {
		return NULL;
	}
}

box_tuple_t *
box_tuple_upsert(const box_tuple_t *tuple, const char *expr, const char *expr_end)
{
	try {
		RegionGuard region_guard(&fiber()->gc);
		struct tuple *new_tuple = tuple_upsert(tuple_format_default,
			region_aligned_alloc_xc_cb, &fiber()->gc, tuple,
			expr, expr_end, 1);
		return tuple_bless(new_tuple);
	} catch (ClientError *e) {
		return NULL;
	}
}<|MERGE_RESOLUTION|>--- conflicted
+++ resolved
@@ -35,16 +35,6 @@
 
 #include "fiber.h"
 
-<<<<<<< HEAD
-/** Global table of tuple formats */
-struct tuple_format **tuple_formats;
-struct tuple_format *tuple_format_default;
-static intptr_t recycled_format_ids = FORMAT_ID_NIL;
-
-static uint32_t formats_size, formats_capacity;
-
-=======
->>>>>>> 4178aa24
 uint32_t snapshot_version;
 
 struct quota memtx_quota;
@@ -521,14 +511,7 @@
 tuple_init(float tuple_arena_max_size, uint32_t objsize_min,
 	   uint32_t objsize_max, float alloc_factor)
 {
-<<<<<<< HEAD
-	RLIST_HEAD(empty_list);
-	tuple_format_default = tuple_format_new(&empty_list);
-	/* Make sure this one stays around. */
-	tuple_format_ref(tuple_format_default, 1);
-=======
 	tuple_format_init();
->>>>>>> 4178aa24
 
 	/* Apply lowest allowed objsize bounds */
 	if (objsize_min < OBJSIZE_MIN)
