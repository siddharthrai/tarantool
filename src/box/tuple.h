--- conflicted
+++ resolved
@@ -269,105 +269,6 @@
 extern struct slab_arena memtx_arena;
 
 /**
-<<<<<<< HEAD
- * @brief In-memory tuple format
- */
-
-/**
- * @brief Tuple field format
- * Support structure for struct tuple_format.
- * Contains information of one field.
- */
-struct tuple_field_format {
-	/**
-	 * Field type of an indexed field.
-	 * If a field participates in at least one of space indexes
-	 * then its type is stored in this member.
-	 * If a field does not participate in an index
-	 * then UNKNOWN is stored for it.
-	 */
-	enum field_type type;
-	/**
-	 * Offset slot in field map in tuple.
-	 * Normally tuple stores field map - offsets of all fields
-	 * participating in indexes. This allows quick access to most
-	 * used fields without parsing entire mspack.
-	 * This member stores position in the field map of tuple
-	 * for current field.
-	 * If the field does not participate in indexes then it has
-	 * no offset in field map and INT_MAX is stored in this member.
-	 * Due to specific field map in tuple (it is stored before tuple),
-	 * the positions in field map is negative.
-	 * Thus if this member is negative, smth like
-	 * tuple->data[((uint32_t *)tuple)[format->offset_slot[fieldno]]]
-	 * gives the start of the field
-	 */
-	int32_t offset_slot;
-};
-
-/**
- * @brief Tuple format
- * Tuple format describes how tuple is stored and information about its fields
- */
-struct tuple_format {
-	uint16_t id;
-	/* Format objects are reference counted. */
-	int refs;
-	/* Length of 'fields' array. */
-	uint32_t field_count;
-	/**
-	 * Size of field map of tuple in bytes.
-	 * See tuple_field_format::ofset for details//
-	 */
-	uint32_t field_map_size;
-
-	/* Formats of the fields */
-	struct tuple_field_format fields[];
-};
-
-extern struct tuple_format **tuple_formats;
-/**
- * Default format for a tuple which does not belong
- * to any space and is stored in memory.
- */
-extern struct tuple_format *tuple_format_default;
-
-static inline uint32_t
-tuple_format_id(struct tuple_format *format)
-{
-	assert(tuple_formats[format->id] == format);
-	return format->id;
-}
-
-/**
- * @brief Allocate, construct and register a new in-memory tuple
- *	 format.
- * @param space description
- *
- * @return tuple format or raise an exception on error
- */
-struct tuple_format *
-tuple_format_new(struct rlist *key_list);
-
-/** Delete a format with zero ref count. */
-void
-tuple_format_delete(struct tuple_format *format);
-
-static inline void
-tuple_format_ref(struct tuple_format *format, int count)
-{
-	assert(format->refs + count >= 0);
-	assert((uint64_t)format->refs + count <= FORMAT_REF_MAX);
-
-	format->refs += count;
-	if (format->refs == 0)
-		tuple_format_delete(format);
-
-};
-
-/**
-=======
->>>>>>> 4178aa24
  * An atom of Tarantool storage. Represents MsgPack Array.
  */
 struct tuple
