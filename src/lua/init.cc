/*
 * Redistribution and use in source and binary forms, with or
 * without modification, are permitted provided that the following
 * conditions are met:
 *
 * 1. Redistributions of source code must retain the above
 *    copyright notice, this list of conditions and the
 *    following disclaimer.
 *
 * 2. Redistributions in binary form must reproduce the above
 *    copyright notice, this list of conditions and the following
 *    disclaimer in the documentation and/or other materials
 *    provided with the distribution.
 *
 * THIS SOFTWARE IS PROVIDED BY <COPYRIGHT HOLDER> ``AS IS'' AND
 * ANY EXPRESS OR IMPLIED WARRANTIES, INCLUDING, BUT NOT LIMITED
 * TO, THE IMPLIED WARRANTIES OF MERCHANTABILITY AND FITNESS FOR
 * A PARTICULAR PURPOSE ARE DISCLAIMED. IN NO EVENT SHALL
 * <COPYRIGHT HOLDER> OR CONTRIBUTORS BE LIABLE FOR ANY DIRECT,
 * INDIRECT, INCIDENTAL, SPECIAL, EXEMPLARY, OR CONSEQUENTIAL
 * DAMAGES (INCLUDING, BUT NOT LIMITED TO, PROCUREMENT OF
 * SUBSTITUTE GOODS OR SERVICES; LOSS OF USE, DATA, OR PROFITS; OR
 * BUSINESS INTERRUPTION) HOWEVER CAUSED AND ON ANY THEORY OF
 * LIABILITY, WHETHER IN CONTRACT, STRICT LIABILITY, OR TORT
 * (INCLUDING NEGLIGENCE OR OTHERWISE) ARISING IN ANY WAY OUT OF
 * THE USE OF THIS SOFTWARE, EVEN IF ADVISED OF THE POSSIBILITY OF
 * SUCH DAMAGE.
 */
#include "lua/init.h"
#include "lua/utils.h"
#include "tarantool.h"
#include "box/box.h"
#include "tbuf.h"
#if defined(__FreeBSD__) || defined(__APPLE__)
#include "libgen.h"
#endif

extern "C" {
#include <lua.h>
#include <lauxlib.h>
#include <lualib.h>
#include <lj_cdata.h>
} /* extern "C" */


#include <fiber.h>
#include <scoped_guard.h>
#include "coeio.h"
#include "lua/fiber.h"
#include "lua/ipc.h"
#include "lua/errno.h"
#include "lua/socket.h"
#include "lua/bsdsocket.h"
#include "lua/session.h"
#include "lua/cjson.h"
#include "lua/yaml.h"
#include "lua/msgpack.h"
#include "lua/pickle.h"

#include <ctype.h>
#include "small/region.h"
#include <stdio.h>
#include <unistd.h>
#include <readline/readline.h>
#include <readline/history.h>

struct lua_State *tarantool_L;

/* contents of src/lua/ files */
extern char uuid_lua[],
	session_lua[],
	msgpackffi_lua[],
	fun_lua[],
	digest_lua[],
	init_lua[],
	log_lua[],
	console_lua[],
	box_net_box_lua[],
	help_lua[],
	tap_lua[];

static const char *lua_sources[] = {
	init_lua,
	session_lua,
	help_lua,
	NULL
};

static const char *lua_modules[] = {
	"msgpackffi", msgpackffi_lua,
	"fun", fun_lua,
	"digest", digest_lua,
	"console", console_lua,
	"uuid", uuid_lua,
	"log", log_lua,
	"net.box", box_net_box_lua,
	"tap", tap_lua,
	NULL
};

/*
 * {{{ box Lua library: common functions
 */

uint64_t
tarantool_lua_tointeger64(struct lua_State *L, int idx)
{
	uint64_t result = 0;

	switch (lua_type(L, idx)) {
	case LUA_TNUMBER:
		result = lua_tonumber(L, idx);
		break;
	case LUA_TSTRING:
	{
		const char *arg = luaL_checkstring(L, idx);
		char *arge;
		errno = 0;
		result = strtoull(arg, &arge, 10);
		if (errno != 0 || arge == arg)
			luaL_error(L, "lua_tointeger64: bad argument");
		break;
	}
	case LUA_TCDATA:
	{
		uint32_t ctypeid = 0;
		void *cdata = luaL_checkcdata(L, idx, &ctypeid);
		if (ctypeid != CTID_INT64 && ctypeid != CTID_UINT64) {
			luaL_error(L,
				   "lua_tointeger64: unsupported cdata type");
		}
		result = *(uint64_t*)cdata;
		break;
	}
	default:
		luaL_error(L, "lua_tointeger64: unsupported type: %s",
			   lua_typename(L, lua_type(L, idx)));
	}

	return result;
}

<<<<<<< HEAD
=======
static GCcdata*
luaL_pushcdata(struct lua_State *L, CTypeID id, int bits)
{
	CTState *cts = ctype_cts(L);
	CType *ct = ctype_raw(cts, id);
	CTSize sz;
	lj_ctype_info(cts, id, &sz);
	GCcdata *cd = lj_cdata_new(cts, id, bits);
	TValue *o = L->top;
	setcdataV(L, o, cd);
	lj_cconv_ct_init(cts, ct, sz, (uint8_t *) cdataptr(cd), o, 0);
	incr_top(L);
	return cd;
}

int
luaL_pushnumber64(struct lua_State *L, uint64_t val)
{
	GCcdata *cd = luaL_pushcdata(L, CTID_UINT64, 8);
	*(uint64_t*)cdataptr(cd) = val;
	return 1;
}

/** Report libev time (cheap). */
static int
lbox_time(struct lua_State *L)
{
	lua_pushnumber(L, ev_now());
	return 1;
}

/** Report libev time as 64-bit integer */
static int
lbox_time64(struct lua_State *L)
{
	luaL_pushnumber64(L, (uint64_t) ( ev_now() * 1000000 + 0.5 ) );
	return 1;
}

/**
 * descriptor for box methods
 */
static const struct luaL_reg boxlib[] = {
	{"time", lbox_time},
	{"time64", lbox_time64},
	{NULL, NULL}
};

/*
 * }}}
 */

/* {{{ box.fiber Lua library: access to Tarantool fibers
 *
 * Each fiber can be running, suspended or dead.
 * A fiber is created (box.fiber.create()) suspended.
 * It can be started with box.fiber.resume(), yield
 * the control back with box.fiber.yield() end
 * with return or just by reaching the end of the
 * function.
 *
 * A fiber can also be attached or detached.
 * An attached fiber is a child of the creator,
 * and is running only if the creator has called
 * box.fiber.resume(). A detached fiber is a child of
 * Tarntool/Box internal 'sched' fiber, and gets
 * scheduled only if there is a libev event associated
 * with it.
 * To detach itself, a running fiber must invoke
 * box.fiber.detach().
 * A detached fiber loses connection with its parent
 * forever.
 *
 * All fibers are part of the fiber registry, box.fiber.
 * This registry can be searched either by
 * fiber id (fid), which is numeric, or by fiber name,
 * which is a string. If there is more than one
 * fiber with the given name, the first fiber that
 * matches is returned.
 *
 * Once fiber chunk is done or calls "return",
 * the fiber is considered dead. Its carcass is put into
 * fiber pool, and can be reused when another fiber is
 * created.
 *
 * A runaway fiber can be stopped with fiber.cancel().
 * fiber.cancel(), however, is advisory -- it works
 * only if the runaway fiber is calling fiber.testcancel()
 * once in a while. Most box.* hooks, such as box.delete()
 * or box.update(), are calling fiber.testcancel().
 *
 * Thus a runaway fiber can really only become cuckoo
 * if it does a lot of computations and doesn't check
 * whether it's been cancelled (just don't do that).
 *
 * The other potential problem comes from detached
 * fibers which never get scheduled, because are subscribed
 * or get no events. Such morphing fibers can be killed
 * with box.fiber.cancel(), since box.fiber.cancel()
 * sends an asynchronous wakeup event to the fiber.
 */

static const char *fiberlib_name = "box.fiber";

enum fiber_state { DONE, YIELD, DETACH };

/**
 * @pre: stack top contains a table
 * @post: sets table field specified by name of the table on top
 * of the stack to a weak kv table and pops that weak table.
 */
static void
lbox_create_weak_table(struct lua_State *L, const char *name)
{
	lua_newtable(L);
	/* and a metatable */
	lua_newtable(L);
	/* weak keys and values */
	lua_pushstring(L, "kv");
	/* pops 'kv' */
	lua_setfield(L, -2, "__mode");
	/* pops the metatable */
	lua_setmetatable(L, -2);
	/* assigns and pops table */
	lua_setfield(L, -2, name);
	/* gets memoize back. */
	lua_getfield(L, -1, name);
	assert(! lua_isnil(L, -1));
}

/**
 * Push a userdata for the given fiber onto Lua stack.
 */
static void
lbox_pushfiber(struct lua_State *L, struct fiber *f)
{
	/*
	 * Use 'memoize'  pattern and keep a single userdata for
	 * the given fiber. This is important to not run __gc
	 * twice for a copy of an attached fiber -- __gc should
	 * not remove attached fiber's coro prematurely.
	 */
	luaL_getmetatable(L, fiberlib_name);
	int top = lua_gettop(L);
	lua_getfield(L, -1, "memoize");
	if (lua_isnil(L, -1)) {
		/* first access - instantiate memoize */
		/* pop the nil */
		lua_pop(L, 1);
		/* create memoize table */
		lbox_create_weak_table(L, "memoize");
	}
	/* Find out whether the fiber is  already in the memoize table. */
	lua_pushinteger(L, f->fid);
	lua_gettable(L, -2);
	if (lua_isnil(L, -1)) {
		/* no userdata for fiber created so far */
		/* pop the nil */
		lua_pop(L, 1);
		/* push the key back */
		lua_pushinteger(L, f->fid);
		/* create a new userdata */
		int *ptr = (int *) lua_newuserdata(L, sizeof(int));
		*ptr = f->fid;
		luaL_getmetatable(L, fiberlib_name);
		lua_setmetatable(L, -2);
		/* memoize it */
		lua_settable(L, -3);
		lua_pushinteger(L, f->fid);
		/* get it back */
		lua_gettable(L, -2);
	}
	/*
	 * Here we have a userdata on top of the stack and
	 * possibly some garbage just under the top. Move the
	 * result to the beginning of the stack and clear the rest.
	 */
	/* moves the current top to the old top */
	lua_replace(L, top);
	/* clears everything after the old top */
	lua_settop(L, top);
}

static struct fiber *
lbox_checkfiber(struct lua_State *L, int index)
{
	uint32_t fid = *(uint32_t *) luaL_checkudata(L, index, fiberlib_name);
	struct fiber *f = fiber_find(fid);
	if (f == NULL)
		luaL_error(L, "fiber.resume(): the fiber is dead");
	return f;
}

static struct fiber *
lbox_isfiber(struct lua_State *L, int narg)
{
	if (lua_getmetatable(L, narg) == 0)
		return NULL;
	luaL_getmetatable(L, fiberlib_name);
	struct fiber *f = NULL;
	if (lua_equal(L, -1, -2))
		f = fiber_find(* (int *) lua_touserdata(L, narg));
	lua_pop(L, 2);
	return f;
}

static int
lbox_fiber_id(struct lua_State *L)
{
	struct fiber *f = lua_gettop(L) ? lbox_checkfiber(L, 1) : fiber;
	lua_pushinteger(L, f->fid);
	return 1;
}

static struct lua_State *
box_lua_fiber_get_coro(struct lua_State *L, struct fiber *f)
{
	lua_pushlightuserdata(L, f);
	lua_gettable(L, LUA_REGISTRYINDEX);
	struct lua_State *child_L = lua_tothread(L, -1);
	lua_pop(L, 1);
	return child_L;
}

static void
box_lua_fiber_clear_coro(struct lua_State *L, struct fiber *f)
{
	lua_pushlightuserdata(L, f);
	lua_pushnil(L);
	lua_settable(L, LUA_REGISTRYINDEX);
}

/**
 * To yield control to the calling fiber
 * we need to be able to find the caller of an
 * attached fiber. Instead of passing the caller
 * around on the child fiber stack, we create a
 * weak table associated with child fiber
 * lua_State, and save the caller in it.
 *
 * When the child fiber lua thread is garbage collected,
 * the table is automatically cleared.
 */
static void
box_lua_fiber_push_caller(struct lua_State *child_L)
{
	luaL_getmetatable(child_L, fiberlib_name);
	lua_getfield(child_L, -1, "callers");
	if (lua_isnil(child_L, -1)) {
		lua_pop(child_L, 1);
		lbox_create_weak_table(child_L, "callers");
	}
	lua_pushthread(child_L);
	lua_pushinteger(child_L, fiber->fid);
	lua_settable(child_L, -3);
	/* Pop the fiberlib metatable and callers table. */
	lua_pop(child_L, 2);
}

static struct fiber *
box_lua_fiber_get_caller(struct lua_State *L)
{
	luaL_getmetatable(L, fiberlib_name);
	lua_getfield(L, -1, "callers");
	lua_pushthread(L);
	lua_gettable(L, -2);
	struct fiber *caller = fiber_find(lua_tointeger(L, -1));
	/* Pop the caller, the callers table, the fiberlib metatable. */
	lua_pop(L, 3);
	return caller;
}

static int
lbox_fiber_gc(struct lua_State *L)
{
	if (lua_gettop(L) == 0)
		return 0;
	struct fiber *f = lbox_isfiber(L, 1);
	if (f == NULL)
		return 0;
	struct lua_State *child_L = box_lua_fiber_get_coro(L, f);
	/*
	 * A non-NULL coro is an indicator of a 1) alive,
	 * 2) suspended and 3) attached fiber. The coro is
	 * an outlet to pass arguments in and out the Lua
	 * routine being executed by the fiber (see fiber.resume()
	 * and fiber.yield()), and as soon as the Lua routine
	 * completes, the "plug" is shut down (see
	 * box_lua_fiber_run()). When its routine completes,
	 * the fiber recycles itself.
	 * Likewise, when a fiber becomes detached, this plug is
	 * removed, since we no longer need to pass arguments
	 * to and from it, and 'sched' garbage collects all detached
	 * fibers (see lbox_fiber_detach()).
	 * We also know that the fiber is suspended, not running,
	 * because any running and attached fiber is referenced,
	 * if only by the fiber which called lbox_lua_resume()
	 * on it. lbox_lua_resume() is the only entry point
	 * to resume an attached fiber.
	 */
	if (child_L) {
		assert(f != fiber && child_L != L);
		/*
		 * Garbage collect the associated coro.
		 * Do it first, since the cancelled fiber
		 * can get recycled quickly.
		 */
		box_lua_fiber_clear_coro(L, f);
		/*
		 * Cancel and recycle the fiber. This
		 * returns only after the fiber has died.
		 */
		fiber_cancel(f);
	}
	return 0;
}

/**
 * Detach the current fiber.
 */
static int
lbox_fiber_detach(struct lua_State *L)
{
	if (box_lua_fiber_get_coro(L, fiber) == NULL)
		luaL_error(L, "fiber.detach(): not attached");
	struct fiber *caller = box_lua_fiber_get_caller(L);
	/* Clear the caller, to avoid a reference leak. */
	/* Request a detach. */
	lua_pushinteger(L, DETACH);
	/* A detached fiber has no associated session. */
	fiber_set_sid(fiber, 0, 0);
	fiber_yield_to(caller);
	return 0;
}

static void
box_lua_fiber_run(va_list ap __attribute__((unused)))
{
	fiber_testcancel();
	fiber_setcancellable(false);

	struct lua_State *L = box_lua_fiber_get_coro(tarantool_L, fiber);
	/*
	 * Reference the coroutine to make sure it's not garbage
	 * collected when detached.
	 */
	lua_pushthread(L);
	int coro_ref = luaL_ref(L, LUA_REGISTRYINDEX);
	/*
	 * Lua coroutine.resume() returns true/false for
	 * completion status plus whatever the coroutine main
	 * function returns. Follow this style here.
	 */
	auto cleanup = [=] {
		/*
		 * If the coroutine has detached itself, collect
		 * its resources here.
		 */
		luaL_unref(L, LUA_REGISTRYINDEX, coro_ref);
	};

	try {
		lua_call(L, lua_gettop(L) - 1, LUA_MULTRET);
		/* push completion status */
		lua_pushboolean(L, true);
		/* move 'true' to stack start */
		lua_insert(L, 1);

		cleanup();
	} catch (const FiberCancelException &e) {
		if (box_lua_fiber_get_coro(L, fiber)) {
			struct fiber *caller = box_lua_fiber_get_caller(L);
			fiber_wakeup(caller);
		}
		box_lua_fiber_clear_coro(tarantool_L, fiber);
		/*
		 * Note: FiberCancelException leaves garbage on
		 * coroutine stack. This is OK since it is only
		 * possible to cancel a fiber which is not
		 * scheduled, and cancel() is synchronous.
		 */

		cleanup();
		throw;
	} catch (const Exception &e) {
		/* pop any possible garbage */
		lua_settop(L, 0);
		/* completion status */
		lua_pushboolean(L, false);
		/* error message */
		lua_pushstring(L, e.errmsg());

		/* Always log the error. */
		e.log();
		cleanup();
	} catch (...) {
		lua_settop(L, 1);
		/*
		 * The error message is already there.
		 * Add completion status.
		 */
		lua_pushboolean(L, false);
		lua_insert(L, -2);
		/* Always log the error. */
		say_error("%s", lua_tostring(L, -1));

		cleanup();
	}
	/*
	 * L stack contains nothing but call results.
	 * If we're still attached, synchronously pass
	 * them to the caller, and then terminate.
	 */
	if (box_lua_fiber_get_coro(L, fiber)) {
		struct fiber *caller = box_lua_fiber_get_caller(L);
		lua_pushinteger(L, DONE);
		fiber_yield_to(caller);
	}
}

/** @retval true if check failed, false otherwise */
static bool
lbox_fiber_checkstack(struct lua_State *L)
{
	fiber_checkstack();
	struct fiber *f = fiber;
	const int MAX_STACK_DEPTH = 16;
	int depth = 1;
	while ((L = box_lua_fiber_get_coro(L, f)) != NULL) {
		if (depth++ == MAX_STACK_DEPTH)
			return true;
		f = box_lua_fiber_get_caller(L);
	}
	return false;
}


static int
lbox_fiber_create(struct lua_State *L)
{
	if (lua_gettop(L) != 1 || !lua_isfunction(L, 1))
		luaL_error(L, "fiber.create(function): bad arguments");
	if (lbox_fiber_checkstack(L))
		luaL_error(L, "fiber.create(function): recursion limit"
			   " reached");

	struct fiber *f = fiber_new("lua", box_lua_fiber_run);
	/* Preserve the session in a child fiber. */
	fiber_set_sid(f, fiber->sid, fiber->cookie);
	/* Initially the fiber is cancellable */
	f->flags |= FIBER_USER_MODE | FIBER_CANCELLABLE;

	/* associate coro with fiber */
	lua_pushlightuserdata(L, f);
	struct lua_State *child_L = lua_newthread(L);
	lua_settable(L, LUA_REGISTRYINDEX);
	/* Move the argument (function of the coro) to the new coro */
	lua_xmove(L, child_L, 1);
	lbox_pushfiber(L, f);
	return 1;
}

static int
lbox_fiber_wakeup(struct lua_State *L)
{
	struct fiber *f = lbox_checkfiber(L, 1);
	fiber_wakeup(f);
	return 0;
}

static int
lbox_fiber_resume(struct lua_State *L)
{
	struct fiber *f = lbox_checkfiber(L, 1);
	struct lua_State *child_L = box_lua_fiber_get_coro(L, f);
	if (child_L == NULL)
		luaL_error(L, "fiber.resume(): can't resume a "
			   "detached fiber");
	int nargs = lua_gettop(L) - 1;
	if (nargs > 0)
		lua_xmove(L, child_L, nargs);
	/* dup 'out' for admin fibers */
	tarantool_lua_dup_out(L, child_L);
	int fid = f->fid;
	/* Silent compiler warnings in a release build. */
	(void) fid;
	box_lua_fiber_push_caller(child_L);
	/*
	 * We don't use fiber_call() since this breaks any sort
	 * of yield in the called fiber: for a yield to work,
	 * the callee got to be scheduled by 'sched'.
	 */
	fiber_yield_to(f);
	/*
	 * The called fiber could have done 4 things:
	 * - yielded to us (then we should grab its return)
	 * - completed (grab return values, wake up the fiber,
	 *   so that it can die)
	 * - detached (grab return values, wakeup the fiber so it
	 *   can continue).
	 * - got cancelled (return)
	 */
	if (f->fid != fid)
		luaL_error(L, "fiber.resume(): the child fiber got cancelled");

	tarantool_lua_set_out(child_L, NULL);
	/* Find out the state of the child fiber. */
	enum fiber_state child_state = (enum fiber_state) lua_tointeger(child_L, -1);
	lua_pop(child_L, 1);
	/* Get the results */
	nargs = lua_gettop(child_L);
	lua_xmove(child_L, L, nargs);
	if (child_state != YIELD) {
		/*
		 * The fiber is dead or requested a detach.
		 * Garbage collect the associated coro.
		 */
		box_lua_fiber_clear_coro(L, f);
		if (child_state == DETACH) {
			/*
			 * Schedule the runaway child at least
			 * once.
			 */
			fiber_wakeup(f);
		} else {
			/* Synchronously reap a dead child. */
			fiber_call(f);
		}
	}
	return nargs;
}

static void
box_lua_fiber_run_detached(va_list ap)
{
	int coro_ref = va_arg(ap, int);
	struct lua_State *L = va_arg(ap, struct lua_State *);
	auto cleanup = [=] {
		luaL_unref(L, LUA_REGISTRYINDEX, coro_ref);
	};
	try {
		lua_call(L, lua_gettop(L) - 1, LUA_MULTRET);
		cleanup();
	} catch (const FiberCancelException &e) {
		cleanup();
		throw;
	} catch (const Exception &e) {
		e.log();
		cleanup();
	} catch (...) {
		lua_settop(L, 1);
		if (lua_tostring(L, -1) != NULL)
			say_error("%s", lua_tostring(L, -1));
		cleanup();
	}
}

/**
 * Create, resume and detach a fiber
 * given the function and its arguments.
 */
static int
lbox_fiber_wrap(struct lua_State *L)
{
	if (lua_gettop(L) < 1 || !lua_isfunction(L, 1))
		luaL_error(L, "fiber.wrap(function, ...): bad arguments");
	fiber_checkstack();

	struct fiber *f = fiber_new("lua", box_lua_fiber_run_detached);
	/* Not a system fiber. */
	f->flags |= FIBER_USER_MODE;
	struct lua_State *child_L = lua_newthread(L);
	int coro_ref = luaL_ref(L, LUA_REGISTRYINDEX);
	/* Move the arguments to the new coro */
	lua_xmove(L, child_L, lua_gettop(L));
	fiber_call(f, coro_ref, child_L);
	if (f->fid)
		lbox_pushfiber(L, f);
	else
		lua_pushnil(L);
	return 1;
}

/**
 * Yield the current fiber.
 *
 * Yield control to the calling fiber -- if the fiber
 * is attached, or to sched otherwise.
 * If the fiber is attached, whatever arguments are passed
 * to this call, are passed on to the calling fiber.
 * If the fiber is detached, simply returns everything back.
 */
static int
lbox_fiber_yield(struct lua_State *L)
{
	/*
	 * Yield to the caller. The caller will take care of
	 * whatever arguments are taken.
	 */
	fiber_setcancellable(true);
	struct lua_State *coro_L;
	struct fiber *caller;
	if ((coro_L = box_lua_fiber_get_coro(L, fiber)) &&
	     (caller = box_lua_fiber_get_caller(coro_L))) {
		lua_pushinteger(L, YIELD);
		fiber_yield_to(caller);
	} else {
		fiber_wakeup(fiber);
		fiber_yield();
		fiber_testcancel();
	}
	fiber_setcancellable(false);
	/*
	 * Got resumed. Return whatever the caller has passed
	 * to us with box.fiber.resume().
	 * As a side effect, the detached fiber which yields
	 * to sched always gets back whatever it yields.
	 */
	return lua_gettop(L);
}

static bool
fiber_is_caller(struct lua_State *L, struct fiber *f)
{
	struct fiber *child = fiber;
	while ((L = box_lua_fiber_get_coro(L, child)) != NULL) {
		struct fiber *caller = box_lua_fiber_get_caller(L);
		if (caller == f)
			return true;
		child = caller;
	}
	return false;
}

/**
 * Get fiber status.
 * This follows the rules of Lua coroutine.status() function:
 * Returns the status of fibier, as a string:
 * - "running", if the fiber is running (that is, it called status);
 * - "suspended", if the fiber is suspended in a call to yield(),
 *    or if it has not started running yet;
 * - "normal" if the fiber is active but not running (that is,
 *   it has resumed another fiber);
 * - "dead" if the fiber has finished its body function, or if it
 *   has stopped with an error.
 */
static int
lbox_fiber_status(struct lua_State *L)
{
	struct fiber *f;
	if (lua_gettop(L)) {
		uint32_t fid = *(uint32_t *)
			luaL_checkudata(L, 1, fiberlib_name);
		f = fiber_find(fid);
	} else {
		f = fiber;
	}
	const char *status;
	if (f == NULL || f->fid == 0) {
		/* This fiber is dead. */
		status = "dead";
	} else if (f == fiber) {
		/* The fiber is the current running fiber. */
		status = "running";
	} else if (fiber_is_caller(L, f)) {
		/* The fiber is current fiber's caller. */
		status = "normal";
	} else {
		/* None of the above: must be suspended. */
		status = "suspended";
	}
	lua_pushstring(L, status);
	return 1;
}

/** Get or set fiber name.
 * With no arguments, gets or sets the current fiber
 * name. It's also possible to get/set the name of
 * another fiber.
 */
static int
lbox_fiber_name(struct lua_State *L)
{
	struct fiber *f = fiber;
	int name_index = 1;
	if (lua_gettop(L) >= 1 && lbox_isfiber(L, 1)) {
		f = lbox_checkfiber(L, 1);
		name_index = 2;
	}
	if (lua_gettop(L) == name_index) {
		/* Set name. */
		const char *name = luaL_checkstring(L, name_index);
		fiber_set_name(f, name);
		return 0;
	} else {
		lua_pushstring(L, fiber_name(f));
		return 1;
	}
}

/**
 * Yield to the sched fiber and sleep.
 * @param[in]  amount of time to sleep (double)
 *
 * Only the current fiber can be made to sleep.
 */
static int
lbox_fiber_sleep(struct lua_State *L)
{
	if (! lua_isnumber(L, 1) || lua_gettop(L) != 1)
		luaL_error(L, "fiber.sleep(delay): bad arguments");
	double delay = lua_tonumber(L, 1);
	fiber_setcancellable(true);
	fiber_sleep(delay);
	fiber_setcancellable(false);
	return 0;
}

static int
lbox_fiber_self(struct lua_State *L)
{
	lbox_pushfiber(L, fiber);
	return 1;
}

static int
lbox_fiber_find(struct lua_State *L)
{
	if (lua_gettop(L) != 1)
		luaL_error(L, "fiber.find(): bad arguments");
	int fid = lua_tointeger(L, -1);
	struct fiber *f = fiber_find(fid);
	if (f)
		lbox_pushfiber(L, f);
	else
		lua_pushnil(L);
	return 1;
}

/**
 * Running and suspended fibers can be cancelled.
 * Zombie fibers can't.
 */
static int
lbox_fiber_cancel(struct lua_State *L)
{
	struct fiber *f = lbox_checkfiber(L, 1);
	if (! (f->flags & FIBER_USER_MODE))
		luaL_error(L, "fiber.cancel(): subject fiber does "
			   "not permit cancel");
	fiber_cancel(f);
	return 0;
}

/**
 * Running and suspended fibers can be cancelled.
 * Zombie fibers can't.
 */
static int
lbox_fiber_kill(struct lua_State *L)
{
	if (lua_gettop(L) != 1)
		luaL_error(L, "fiber.kill(): bad arguments");
	int fid = lua_tointeger(L, -1);
	struct fiber *f = fiber_find(fid);
	if (f == NULL)
		luaL_error(L, "fiber.kill(): fiber not found");
	if (! (f->flags & FIBER_USER_MODE))
		luaL_error(L, "fiber.kill(): subject fiber does "
			   "not permit cancel");
	fiber_cancel(f);
	return 0;
}

/**
 * Check if this current fiber has been cancelled and
 * throw an exception if this is the case.
 */

static int
lbox_fiber_testcancel(struct lua_State *L)
{
	if (lua_gettop(L) != 0)
		luaL_error(L, "fiber.testcancel(): bad arguments");
	fiber_testcancel();
	return 0;
}

static const struct luaL_reg lbox_fiber_meta [] = {
	{"id", lbox_fiber_id},
	{"name", lbox_fiber_name},
	{"cancel", lbox_fiber_cancel},
	{"resume", lbox_fiber_resume},
	{"wakeup", lbox_fiber_wakeup},
	{"__gc", lbox_fiber_gc},
	{NULL, NULL}
};

static const struct luaL_reg fiberlib[] = {
	{"sleep", lbox_fiber_sleep},
	{"self", lbox_fiber_self},
	{"id", lbox_fiber_id},
	{"find", lbox_fiber_find},
	{"cancel", lbox_fiber_cancel},
	{"kill", lbox_fiber_kill},
	{"testcancel", lbox_fiber_testcancel},
	{"create", lbox_fiber_create},
	{"resume", lbox_fiber_resume},
	{"wrap", lbox_fiber_wrap},
	{"yield", lbox_fiber_yield},
	{"status", lbox_fiber_status},
	{"name", lbox_fiber_name},
	{"detach", lbox_fiber_detach},
	{NULL, NULL}
};

/*
 * }}}
 */

>>>>>>> cc10d687
const char *
tarantool_lua_tostring(struct lua_State *L, int index)
{
	/* we need an absolute index */
	if (index < 0)
		index = lua_gettop(L) + index + 1;
	lua_getglobal(L, "tostring");
	lua_pushvalue(L, index);
	/* pops both "tostring" and its argument */
	lua_call(L, 1, 1);
	lua_replace(L, index);
	return lua_tostring(L, index);
}

/**
 * Convert lua number or string to lua cdata 64bit number.
 */
static int
lbox_tonumber64(struct lua_State *L)
{
	if (lua_gettop(L) != 1)
		luaL_error(L, "tonumber64: wrong number of arguments");
	uint64_t result = tarantool_lua_tointeger64(L, 1);
	return luaL_pushnumber64(L, result);
}

static int
lbox_coredump(struct lua_State *L __attribute__((unused)))
{
	coredump(60);
	lua_pushstring(L, "ok");
	return 1;
}

/* }}} */

/*
 * {{{ console library
 */

static ssize_t
readline_cb(va_list ap)
{
	const char **line = va_arg(ap, const char **);
	const char *prompt = va_arg(ap, const char *);
	*line = readline(prompt);
	return 0;
}

static int
tarantool_console_readline(struct lua_State *L)
{
	const char *prompt = ">";
	if (lua_gettop(L) > 0) {
		if (!lua_isstring(L, 1))
			luaL_error(L, "console.readline([prompt])");
		prompt = lua_tostring(L, 1);
	}

	char *line;
	coeio_custom(readline_cb, TIMEOUT_INFINITY, &line, prompt);
	auto scoped_guard = make_scoped_guard([&] { free(line); });
	if (!line) {
		lua_pushnil(L);
	} else {
		lua_pushstring(L, line);
	}
	return 1;
}

static int
tarantool_console_add_history(struct lua_State *L)
{
	if (lua_gettop(L) < 1 || !lua_isstring(L, 1))
		luaL_error(L, "console.add_history(string)");

	add_history(lua_tostring(L, 1));
	return 0;
}

/* }}} */

/**
 * Prepend the variable list of arguments to the Lua
 * package search path
 */
static void
tarantool_lua_setpaths(struct lua_State *L)
{
	const char *home = getenv("HOME");
	lua_getglobal(L, "package");
	int top = lua_gettop(L);
	if (home != NULL) {
		lua_pushstring(L, home);
		lua_pushliteral(L, "/.luarocks/share/lua/5.1/?.lua;");
		lua_pushstring(L, home);
		lua_pushliteral(L, "/.luarocks/share/lua/5.1/?/init.lua;");
		lua_pushstring(L, home);
		lua_pushliteral(L, "/.luarocks/share/lua/?.lua;");
		lua_pushstring(L, home);
		lua_pushliteral(L, "/.luarocks/share/lua/?/init.lua;");
	}
	lua_pushliteral(L, MODULE_LUAPATH ";");
	lua_getfield(L, top, "path");
	lua_concat(L, lua_gettop(L) - top);
	lua_setfield(L, top, "path");

	if (home != NULL) {
		lua_pushstring(L, home);
		lua_pushliteral(L, "/.luarocks/lib/lua/5.1/?.so;");
		lua_pushstring(L, home);
		lua_pushliteral(L, "/.luarocks/lib/lua/?.so;");
	}
	lua_pushliteral(L, MODULE_LIBPATH ";");
	lua_getfield(L, top, "cpath");
	lua_concat(L, lua_gettop(L) - top);
	lua_setfield(L, top, "cpath");

	assert(lua_gettop(L) == top);
	lua_pop(L, 1); /* package */
}

void
tarantool_lua_init(const char *tarantool_bin, int argc, char **argv)
{
	lua_State *L = luaL_newstate();
	if (L == NULL) {
		panic("failed to initialize Lua");
	}
	luaL_openlibs(L);
	tarantool_lua_setpaths(L);

	lua_register(L, "tonumber64", lbox_tonumber64);
	lua_register(L, "coredump", lbox_coredump);

	tarantool_lua_fiber_init(L);
	tarantool_lua_cjson_init(L);
	tarantool_lua_yaml_init(L);
	tarantool_lua_ipc_init(L);
	tarantool_lua_errno_init(L);
	tarantool_lua_socket_init(L);
	tarantool_lua_bsdsocket_init(L);
	tarantool_lua_session_init(L);
	tarantool_lua_pickle_init(L);
	luaopen_msgpack(L);
	lua_pop(L, 1);

	static const struct luaL_reg consolelib[] = {
		{"readline", tarantool_console_readline},
		{"add_history", tarantool_console_add_history},
		{NULL, NULL}
	};
	luaL_register_module(L, "console", consolelib);
	lua_pop(L, 1);

	lua_getfield(L, LUA_REGISTRYINDEX, "_LOADED");
	for (const char **s = lua_modules; *s; s += 2) {
		const char *modname = *s;
		const char *modsrc = *(s + 1);
		const char *modfile = lua_pushfstring(L,
			"@builtin/%s.lua", modname);
		if (luaL_loadbuffer(L, modsrc, strlen(modsrc), modfile))
			panic("Error loading Lua module %s...: %s",
			      modname, lua_tostring(L, -1));
		lua_call(L, 0, 1);
		lua_setfield(L, -3, modname); /* package.loaded.modname = t */
		lua_pop(L, 1); /* chunkname */
	}
	lua_pop(L, 1); /* _LOADED */

	/* Load Lua extension */
	for (const char **s = lua_sources; *s; s++) {
		if (luaL_dostring(L, *s))
			panic("Error loading Lua source %.160s...: %s",
			      *s, lua_tostring(L, -1));
	}

	box_lua_init(L);


	lua_newtable(L);
	lua_pushinteger(L, -1);
	lua_pushstring(L, tarantool_bin);
	lua_settable(L, -3);
	for (int i = 0; i < argc; i++) {
		lua_pushinteger(L, i);
		lua_pushstring(L, argv[i]);
		lua_settable(L, -3);
	}
	lua_setfield(L, LUA_GLOBALSINDEX, "arg");

	/* clear possible left-overs of init */
	lua_settop(L, 0);
	tarantool_L = L;
}

char *history = NULL;

extern "C" const char *
tarantool_error_message(void)
{
	assert(cord()->exception != NULL); /* called only from error handler */
	return cord()->exception->errmsg();
}

/**
 * Execute start-up script.
 */
static void
run_script(va_list ap)
{
	struct lua_State *L = va_arg(ap, struct lua_State *);
	const char *path = va_arg(ap, const char *);

	/*
	 * Return control to tarantool_lua_run_script.
	 * tarantool_lua_run_script then will start an auxiliary event
	 * loop and re-schedule this fiber.
	 */
	fiber_sleep(0.0);

	if (access(path, F_OK) == 0) {
		/* Execute script. */
		if (luaL_loadfile(L, path) != 0)
			panic("%s", lua_tostring(L, -1));
	} else if (!isatty(STDIN_FILENO)) {
		/* Execute stdin */
		if (luaL_loadfile(L, NULL) != 0)
			panic("%s", lua_tostring(L, -1));
	} else {
		say_crit("version %s\ntype 'help' for interactive help",
			 tarantool_version());
		/* get console.repl from package.loaded */
		lua_getfield(L, LUA_REGISTRYINDEX, "_LOADED");
		lua_getfield(L, -1, "console");
		lua_getfield(L, -1, "repl");
		lua_remove(L, -2); /* remove package.loaded.console */
		lua_remove(L, -2); /* remove package.loaded */
	}
	try {
		lbox_call(L, lua_gettop(L) - 1, 0);
	} catch (ClientError *e) {
		panic("%s", e->errmsg());
	}

	/* clear the stack from return values. */
	lua_settop(L, 0);
	/*
	 * Lua script finished. Stop the auxiliary event loop and
	 * return control back to tarantool_lua_run_script.
	 */
	ev_break(loop(), EVBREAK_ALL);
}

void
tarantool_lua_run_script(char *path)
{
	const char *title = path ? basename(path) : "interactive";
	/*
	 * init script can call box.fiber.yield (including implicitly via
	 * box.insert, box.update, etc...), but box.fiber.yield() today,
	 * when called from 'sched' fiber crashes the server.
	 * To work this problem around we must run init script in
	 * a separate fiber.
	 */
	struct fiber *loader = fiber_new(title, run_script);
	fiber_call(loader, tarantool_L, path);

	/*
	 * Run an auxiliary event loop to re-schedule run_script fiber.
	 * When this fiber finishes, it will call ev_break to stop the loop.
	 */
	ev_run(loop(), 0);
}

void
tarantool_lua_free()
{
	/*
	 * Got to be done prior to anything else, since GC
	 * handlers can refer to other subsystems (e.g. fibers).
	 */
	if (tarantool_L) {
		/* collects garbage, invoking userdata gc */
		lua_close(tarantool_L);
	}
	tarantool_L = NULL;
}
<|MERGE_RESOLUTION|>--- conflicted
+++ resolved
@@ -139,830 +139,6 @@
 
 	return result;
 }
-
-<<<<<<< HEAD
-=======
-static GCcdata*
-luaL_pushcdata(struct lua_State *L, CTypeID id, int bits)
-{
-	CTState *cts = ctype_cts(L);
-	CType *ct = ctype_raw(cts, id);
-	CTSize sz;
-	lj_ctype_info(cts, id, &sz);
-	GCcdata *cd = lj_cdata_new(cts, id, bits);
-	TValue *o = L->top;
-	setcdataV(L, o, cd);
-	lj_cconv_ct_init(cts, ct, sz, (uint8_t *) cdataptr(cd), o, 0);
-	incr_top(L);
-	return cd;
-}
-
-int
-luaL_pushnumber64(struct lua_State *L, uint64_t val)
-{
-	GCcdata *cd = luaL_pushcdata(L, CTID_UINT64, 8);
-	*(uint64_t*)cdataptr(cd) = val;
-	return 1;
-}
-
-/** Report libev time (cheap). */
-static int
-lbox_time(struct lua_State *L)
-{
-	lua_pushnumber(L, ev_now());
-	return 1;
-}
-
-/** Report libev time as 64-bit integer */
-static int
-lbox_time64(struct lua_State *L)
-{
-	luaL_pushnumber64(L, (uint64_t) ( ev_now() * 1000000 + 0.5 ) );
-	return 1;
-}
-
-/**
- * descriptor for box methods
- */
-static const struct luaL_reg boxlib[] = {
-	{"time", lbox_time},
-	{"time64", lbox_time64},
-	{NULL, NULL}
-};
-
-/*
- * }}}
- */
-
-/* {{{ box.fiber Lua library: access to Tarantool fibers
- *
- * Each fiber can be running, suspended or dead.
- * A fiber is created (box.fiber.create()) suspended.
- * It can be started with box.fiber.resume(), yield
- * the control back with box.fiber.yield() end
- * with return or just by reaching the end of the
- * function.
- *
- * A fiber can also be attached or detached.
- * An attached fiber is a child of the creator,
- * and is running only if the creator has called
- * box.fiber.resume(). A detached fiber is a child of
- * Tarntool/Box internal 'sched' fiber, and gets
- * scheduled only if there is a libev event associated
- * with it.
- * To detach itself, a running fiber must invoke
- * box.fiber.detach().
- * A detached fiber loses connection with its parent
- * forever.
- *
- * All fibers are part of the fiber registry, box.fiber.
- * This registry can be searched either by
- * fiber id (fid), which is numeric, or by fiber name,
- * which is a string. If there is more than one
- * fiber with the given name, the first fiber that
- * matches is returned.
- *
- * Once fiber chunk is done or calls "return",
- * the fiber is considered dead. Its carcass is put into
- * fiber pool, and can be reused when another fiber is
- * created.
- *
- * A runaway fiber can be stopped with fiber.cancel().
- * fiber.cancel(), however, is advisory -- it works
- * only if the runaway fiber is calling fiber.testcancel()
- * once in a while. Most box.* hooks, such as box.delete()
- * or box.update(), are calling fiber.testcancel().
- *
- * Thus a runaway fiber can really only become cuckoo
- * if it does a lot of computations and doesn't check
- * whether it's been cancelled (just don't do that).
- *
- * The other potential problem comes from detached
- * fibers which never get scheduled, because are subscribed
- * or get no events. Such morphing fibers can be killed
- * with box.fiber.cancel(), since box.fiber.cancel()
- * sends an asynchronous wakeup event to the fiber.
- */
-
-static const char *fiberlib_name = "box.fiber";
-
-enum fiber_state { DONE, YIELD, DETACH };
-
-/**
- * @pre: stack top contains a table
- * @post: sets table field specified by name of the table on top
- * of the stack to a weak kv table and pops that weak table.
- */
-static void
-lbox_create_weak_table(struct lua_State *L, const char *name)
-{
-	lua_newtable(L);
-	/* and a metatable */
-	lua_newtable(L);
-	/* weak keys and values */
-	lua_pushstring(L, "kv");
-	/* pops 'kv' */
-	lua_setfield(L, -2, "__mode");
-	/* pops the metatable */
-	lua_setmetatable(L, -2);
-	/* assigns and pops table */
-	lua_setfield(L, -2, name);
-	/* gets memoize back. */
-	lua_getfield(L, -1, name);
-	assert(! lua_isnil(L, -1));
-}
-
-/**
- * Push a userdata for the given fiber onto Lua stack.
- */
-static void
-lbox_pushfiber(struct lua_State *L, struct fiber *f)
-{
-	/*
-	 * Use 'memoize'  pattern and keep a single userdata for
-	 * the given fiber. This is important to not run __gc
-	 * twice for a copy of an attached fiber -- __gc should
-	 * not remove attached fiber's coro prematurely.
-	 */
-	luaL_getmetatable(L, fiberlib_name);
-	int top = lua_gettop(L);
-	lua_getfield(L, -1, "memoize");
-	if (lua_isnil(L, -1)) {
-		/* first access - instantiate memoize */
-		/* pop the nil */
-		lua_pop(L, 1);
-		/* create memoize table */
-		lbox_create_weak_table(L, "memoize");
-	}
-	/* Find out whether the fiber is  already in the memoize table. */
-	lua_pushinteger(L, f->fid);
-	lua_gettable(L, -2);
-	if (lua_isnil(L, -1)) {
-		/* no userdata for fiber created so far */
-		/* pop the nil */
-		lua_pop(L, 1);
-		/* push the key back */
-		lua_pushinteger(L, f->fid);
-		/* create a new userdata */
-		int *ptr = (int *) lua_newuserdata(L, sizeof(int));
-		*ptr = f->fid;
-		luaL_getmetatable(L, fiberlib_name);
-		lua_setmetatable(L, -2);
-		/* memoize it */
-		lua_settable(L, -3);
-		lua_pushinteger(L, f->fid);
-		/* get it back */
-		lua_gettable(L, -2);
-	}
-	/*
-	 * Here we have a userdata on top of the stack and
-	 * possibly some garbage just under the top. Move the
-	 * result to the beginning of the stack and clear the rest.
-	 */
-	/* moves the current top to the old top */
-	lua_replace(L, top);
-	/* clears everything after the old top */
-	lua_settop(L, top);
-}
-
-static struct fiber *
-lbox_checkfiber(struct lua_State *L, int index)
-{
-	uint32_t fid = *(uint32_t *) luaL_checkudata(L, index, fiberlib_name);
-	struct fiber *f = fiber_find(fid);
-	if (f == NULL)
-		luaL_error(L, "fiber.resume(): the fiber is dead");
-	return f;
-}
-
-static struct fiber *
-lbox_isfiber(struct lua_State *L, int narg)
-{
-	if (lua_getmetatable(L, narg) == 0)
-		return NULL;
-	luaL_getmetatable(L, fiberlib_name);
-	struct fiber *f = NULL;
-	if (lua_equal(L, -1, -2))
-		f = fiber_find(* (int *) lua_touserdata(L, narg));
-	lua_pop(L, 2);
-	return f;
-}
-
-static int
-lbox_fiber_id(struct lua_State *L)
-{
-	struct fiber *f = lua_gettop(L) ? lbox_checkfiber(L, 1) : fiber;
-	lua_pushinteger(L, f->fid);
-	return 1;
-}
-
-static struct lua_State *
-box_lua_fiber_get_coro(struct lua_State *L, struct fiber *f)
-{
-	lua_pushlightuserdata(L, f);
-	lua_gettable(L, LUA_REGISTRYINDEX);
-	struct lua_State *child_L = lua_tothread(L, -1);
-	lua_pop(L, 1);
-	return child_L;
-}
-
-static void
-box_lua_fiber_clear_coro(struct lua_State *L, struct fiber *f)
-{
-	lua_pushlightuserdata(L, f);
-	lua_pushnil(L);
-	lua_settable(L, LUA_REGISTRYINDEX);
-}
-
-/**
- * To yield control to the calling fiber
- * we need to be able to find the caller of an
- * attached fiber. Instead of passing the caller
- * around on the child fiber stack, we create a
- * weak table associated with child fiber
- * lua_State, and save the caller in it.
- *
- * When the child fiber lua thread is garbage collected,
- * the table is automatically cleared.
- */
-static void
-box_lua_fiber_push_caller(struct lua_State *child_L)
-{
-	luaL_getmetatable(child_L, fiberlib_name);
-	lua_getfield(child_L, -1, "callers");
-	if (lua_isnil(child_L, -1)) {
-		lua_pop(child_L, 1);
-		lbox_create_weak_table(child_L, "callers");
-	}
-	lua_pushthread(child_L);
-	lua_pushinteger(child_L, fiber->fid);
-	lua_settable(child_L, -3);
-	/* Pop the fiberlib metatable and callers table. */
-	lua_pop(child_L, 2);
-}
-
-static struct fiber *
-box_lua_fiber_get_caller(struct lua_State *L)
-{
-	luaL_getmetatable(L, fiberlib_name);
-	lua_getfield(L, -1, "callers");
-	lua_pushthread(L);
-	lua_gettable(L, -2);
-	struct fiber *caller = fiber_find(lua_tointeger(L, -1));
-	/* Pop the caller, the callers table, the fiberlib metatable. */
-	lua_pop(L, 3);
-	return caller;
-}
-
-static int
-lbox_fiber_gc(struct lua_State *L)
-{
-	if (lua_gettop(L) == 0)
-		return 0;
-	struct fiber *f = lbox_isfiber(L, 1);
-	if (f == NULL)
-		return 0;
-	struct lua_State *child_L = box_lua_fiber_get_coro(L, f);
-	/*
-	 * A non-NULL coro is an indicator of a 1) alive,
-	 * 2) suspended and 3) attached fiber. The coro is
-	 * an outlet to pass arguments in and out the Lua
-	 * routine being executed by the fiber (see fiber.resume()
-	 * and fiber.yield()), and as soon as the Lua routine
-	 * completes, the "plug" is shut down (see
-	 * box_lua_fiber_run()). When its routine completes,
-	 * the fiber recycles itself.
-	 * Likewise, when a fiber becomes detached, this plug is
-	 * removed, since we no longer need to pass arguments
-	 * to and from it, and 'sched' garbage collects all detached
-	 * fibers (see lbox_fiber_detach()).
-	 * We also know that the fiber is suspended, not running,
-	 * because any running and attached fiber is referenced,
-	 * if only by the fiber which called lbox_lua_resume()
-	 * on it. lbox_lua_resume() is the only entry point
-	 * to resume an attached fiber.
-	 */
-	if (child_L) {
-		assert(f != fiber && child_L != L);
-		/*
-		 * Garbage collect the associated coro.
-		 * Do it first, since the cancelled fiber
-		 * can get recycled quickly.
-		 */
-		box_lua_fiber_clear_coro(L, f);
-		/*
-		 * Cancel and recycle the fiber. This
-		 * returns only after the fiber has died.
-		 */
-		fiber_cancel(f);
-	}
-	return 0;
-}
-
-/**
- * Detach the current fiber.
- */
-static int
-lbox_fiber_detach(struct lua_State *L)
-{
-	if (box_lua_fiber_get_coro(L, fiber) == NULL)
-		luaL_error(L, "fiber.detach(): not attached");
-	struct fiber *caller = box_lua_fiber_get_caller(L);
-	/* Clear the caller, to avoid a reference leak. */
-	/* Request a detach. */
-	lua_pushinteger(L, DETACH);
-	/* A detached fiber has no associated session. */
-	fiber_set_sid(fiber, 0, 0);
-	fiber_yield_to(caller);
-	return 0;
-}
-
-static void
-box_lua_fiber_run(va_list ap __attribute__((unused)))
-{
-	fiber_testcancel();
-	fiber_setcancellable(false);
-
-	struct lua_State *L = box_lua_fiber_get_coro(tarantool_L, fiber);
-	/*
-	 * Reference the coroutine to make sure it's not garbage
-	 * collected when detached.
-	 */
-	lua_pushthread(L);
-	int coro_ref = luaL_ref(L, LUA_REGISTRYINDEX);
-	/*
-	 * Lua coroutine.resume() returns true/false for
-	 * completion status plus whatever the coroutine main
-	 * function returns. Follow this style here.
-	 */
-	auto cleanup = [=] {
-		/*
-		 * If the coroutine has detached itself, collect
-		 * its resources here.
-		 */
-		luaL_unref(L, LUA_REGISTRYINDEX, coro_ref);
-	};
-
-	try {
-		lua_call(L, lua_gettop(L) - 1, LUA_MULTRET);
-		/* push completion status */
-		lua_pushboolean(L, true);
-		/* move 'true' to stack start */
-		lua_insert(L, 1);
-
-		cleanup();
-	} catch (const FiberCancelException &e) {
-		if (box_lua_fiber_get_coro(L, fiber)) {
-			struct fiber *caller = box_lua_fiber_get_caller(L);
-			fiber_wakeup(caller);
-		}
-		box_lua_fiber_clear_coro(tarantool_L, fiber);
-		/*
-		 * Note: FiberCancelException leaves garbage on
-		 * coroutine stack. This is OK since it is only
-		 * possible to cancel a fiber which is not
-		 * scheduled, and cancel() is synchronous.
-		 */
-
-		cleanup();
-		throw;
-	} catch (const Exception &e) {
-		/* pop any possible garbage */
-		lua_settop(L, 0);
-		/* completion status */
-		lua_pushboolean(L, false);
-		/* error message */
-		lua_pushstring(L, e.errmsg());
-
-		/* Always log the error. */
-		e.log();
-		cleanup();
-	} catch (...) {
-		lua_settop(L, 1);
-		/*
-		 * The error message is already there.
-		 * Add completion status.
-		 */
-		lua_pushboolean(L, false);
-		lua_insert(L, -2);
-		/* Always log the error. */
-		say_error("%s", lua_tostring(L, -1));
-
-		cleanup();
-	}
-	/*
-	 * L stack contains nothing but call results.
-	 * If we're still attached, synchronously pass
-	 * them to the caller, and then terminate.
-	 */
-	if (box_lua_fiber_get_coro(L, fiber)) {
-		struct fiber *caller = box_lua_fiber_get_caller(L);
-		lua_pushinteger(L, DONE);
-		fiber_yield_to(caller);
-	}
-}
-
-/** @retval true if check failed, false otherwise */
-static bool
-lbox_fiber_checkstack(struct lua_State *L)
-{
-	fiber_checkstack();
-	struct fiber *f = fiber;
-	const int MAX_STACK_DEPTH = 16;
-	int depth = 1;
-	while ((L = box_lua_fiber_get_coro(L, f)) != NULL) {
-		if (depth++ == MAX_STACK_DEPTH)
-			return true;
-		f = box_lua_fiber_get_caller(L);
-	}
-	return false;
-}
-
-
-static int
-lbox_fiber_create(struct lua_State *L)
-{
-	if (lua_gettop(L) != 1 || !lua_isfunction(L, 1))
-		luaL_error(L, "fiber.create(function): bad arguments");
-	if (lbox_fiber_checkstack(L))
-		luaL_error(L, "fiber.create(function): recursion limit"
-			   " reached");
-
-	struct fiber *f = fiber_new("lua", box_lua_fiber_run);
-	/* Preserve the session in a child fiber. */
-	fiber_set_sid(f, fiber->sid, fiber->cookie);
-	/* Initially the fiber is cancellable */
-	f->flags |= FIBER_USER_MODE | FIBER_CANCELLABLE;
-
-	/* associate coro with fiber */
-	lua_pushlightuserdata(L, f);
-	struct lua_State *child_L = lua_newthread(L);
-	lua_settable(L, LUA_REGISTRYINDEX);
-	/* Move the argument (function of the coro) to the new coro */
-	lua_xmove(L, child_L, 1);
-	lbox_pushfiber(L, f);
-	return 1;
-}
-
-static int
-lbox_fiber_wakeup(struct lua_State *L)
-{
-	struct fiber *f = lbox_checkfiber(L, 1);
-	fiber_wakeup(f);
-	return 0;
-}
-
-static int
-lbox_fiber_resume(struct lua_State *L)
-{
-	struct fiber *f = lbox_checkfiber(L, 1);
-	struct lua_State *child_L = box_lua_fiber_get_coro(L, f);
-	if (child_L == NULL)
-		luaL_error(L, "fiber.resume(): can't resume a "
-			   "detached fiber");
-	int nargs = lua_gettop(L) - 1;
-	if (nargs > 0)
-		lua_xmove(L, child_L, nargs);
-	/* dup 'out' for admin fibers */
-	tarantool_lua_dup_out(L, child_L);
-	int fid = f->fid;
-	/* Silent compiler warnings in a release build. */
-	(void) fid;
-	box_lua_fiber_push_caller(child_L);
-	/*
-	 * We don't use fiber_call() since this breaks any sort
-	 * of yield in the called fiber: for a yield to work,
-	 * the callee got to be scheduled by 'sched'.
-	 */
-	fiber_yield_to(f);
-	/*
-	 * The called fiber could have done 4 things:
-	 * - yielded to us (then we should grab its return)
-	 * - completed (grab return values, wake up the fiber,
-	 *   so that it can die)
-	 * - detached (grab return values, wakeup the fiber so it
-	 *   can continue).
-	 * - got cancelled (return)
-	 */
-	if (f->fid != fid)
-		luaL_error(L, "fiber.resume(): the child fiber got cancelled");
-
-	tarantool_lua_set_out(child_L, NULL);
-	/* Find out the state of the child fiber. */
-	enum fiber_state child_state = (enum fiber_state) lua_tointeger(child_L, -1);
-	lua_pop(child_L, 1);
-	/* Get the results */
-	nargs = lua_gettop(child_L);
-	lua_xmove(child_L, L, nargs);
-	if (child_state != YIELD) {
-		/*
-		 * The fiber is dead or requested a detach.
-		 * Garbage collect the associated coro.
-		 */
-		box_lua_fiber_clear_coro(L, f);
-		if (child_state == DETACH) {
-			/*
-			 * Schedule the runaway child at least
-			 * once.
-			 */
-			fiber_wakeup(f);
-		} else {
-			/* Synchronously reap a dead child. */
-			fiber_call(f);
-		}
-	}
-	return nargs;
-}
-
-static void
-box_lua_fiber_run_detached(va_list ap)
-{
-	int coro_ref = va_arg(ap, int);
-	struct lua_State *L = va_arg(ap, struct lua_State *);
-	auto cleanup = [=] {
-		luaL_unref(L, LUA_REGISTRYINDEX, coro_ref);
-	};
-	try {
-		lua_call(L, lua_gettop(L) - 1, LUA_MULTRET);
-		cleanup();
-	} catch (const FiberCancelException &e) {
-		cleanup();
-		throw;
-	} catch (const Exception &e) {
-		e.log();
-		cleanup();
-	} catch (...) {
-		lua_settop(L, 1);
-		if (lua_tostring(L, -1) != NULL)
-			say_error("%s", lua_tostring(L, -1));
-		cleanup();
-	}
-}
-
-/**
- * Create, resume and detach a fiber
- * given the function and its arguments.
- */
-static int
-lbox_fiber_wrap(struct lua_State *L)
-{
-	if (lua_gettop(L) < 1 || !lua_isfunction(L, 1))
-		luaL_error(L, "fiber.wrap(function, ...): bad arguments");
-	fiber_checkstack();
-
-	struct fiber *f = fiber_new("lua", box_lua_fiber_run_detached);
-	/* Not a system fiber. */
-	f->flags |= FIBER_USER_MODE;
-	struct lua_State *child_L = lua_newthread(L);
-	int coro_ref = luaL_ref(L, LUA_REGISTRYINDEX);
-	/* Move the arguments to the new coro */
-	lua_xmove(L, child_L, lua_gettop(L));
-	fiber_call(f, coro_ref, child_L);
-	if (f->fid)
-		lbox_pushfiber(L, f);
-	else
-		lua_pushnil(L);
-	return 1;
-}
-
-/**
- * Yield the current fiber.
- *
- * Yield control to the calling fiber -- if the fiber
- * is attached, or to sched otherwise.
- * If the fiber is attached, whatever arguments are passed
- * to this call, are passed on to the calling fiber.
- * If the fiber is detached, simply returns everything back.
- */
-static int
-lbox_fiber_yield(struct lua_State *L)
-{
-	/*
-	 * Yield to the caller. The caller will take care of
-	 * whatever arguments are taken.
-	 */
-	fiber_setcancellable(true);
-	struct lua_State *coro_L;
-	struct fiber *caller;
-	if ((coro_L = box_lua_fiber_get_coro(L, fiber)) &&
-	     (caller = box_lua_fiber_get_caller(coro_L))) {
-		lua_pushinteger(L, YIELD);
-		fiber_yield_to(caller);
-	} else {
-		fiber_wakeup(fiber);
-		fiber_yield();
-		fiber_testcancel();
-	}
-	fiber_setcancellable(false);
-	/*
-	 * Got resumed. Return whatever the caller has passed
-	 * to us with box.fiber.resume().
-	 * As a side effect, the detached fiber which yields
-	 * to sched always gets back whatever it yields.
-	 */
-	return lua_gettop(L);
-}
-
-static bool
-fiber_is_caller(struct lua_State *L, struct fiber *f)
-{
-	struct fiber *child = fiber;
-	while ((L = box_lua_fiber_get_coro(L, child)) != NULL) {
-		struct fiber *caller = box_lua_fiber_get_caller(L);
-		if (caller == f)
-			return true;
-		child = caller;
-	}
-	return false;
-}
-
-/**
- * Get fiber status.
- * This follows the rules of Lua coroutine.status() function:
- * Returns the status of fibier, as a string:
- * - "running", if the fiber is running (that is, it called status);
- * - "suspended", if the fiber is suspended in a call to yield(),
- *    or if it has not started running yet;
- * - "normal" if the fiber is active but not running (that is,
- *   it has resumed another fiber);
- * - "dead" if the fiber has finished its body function, or if it
- *   has stopped with an error.
- */
-static int
-lbox_fiber_status(struct lua_State *L)
-{
-	struct fiber *f;
-	if (lua_gettop(L)) {
-		uint32_t fid = *(uint32_t *)
-			luaL_checkudata(L, 1, fiberlib_name);
-		f = fiber_find(fid);
-	} else {
-		f = fiber;
-	}
-	const char *status;
-	if (f == NULL || f->fid == 0) {
-		/* This fiber is dead. */
-		status = "dead";
-	} else if (f == fiber) {
-		/* The fiber is the current running fiber. */
-		status = "running";
-	} else if (fiber_is_caller(L, f)) {
-		/* The fiber is current fiber's caller. */
-		status = "normal";
-	} else {
-		/* None of the above: must be suspended. */
-		status = "suspended";
-	}
-	lua_pushstring(L, status);
-	return 1;
-}
-
-/** Get or set fiber name.
- * With no arguments, gets or sets the current fiber
- * name. It's also possible to get/set the name of
- * another fiber.
- */
-static int
-lbox_fiber_name(struct lua_State *L)
-{
-	struct fiber *f = fiber;
-	int name_index = 1;
-	if (lua_gettop(L) >= 1 && lbox_isfiber(L, 1)) {
-		f = lbox_checkfiber(L, 1);
-		name_index = 2;
-	}
-	if (lua_gettop(L) == name_index) {
-		/* Set name. */
-		const char *name = luaL_checkstring(L, name_index);
-		fiber_set_name(f, name);
-		return 0;
-	} else {
-		lua_pushstring(L, fiber_name(f));
-		return 1;
-	}
-}
-
-/**
- * Yield to the sched fiber and sleep.
- * @param[in]  amount of time to sleep (double)
- *
- * Only the current fiber can be made to sleep.
- */
-static int
-lbox_fiber_sleep(struct lua_State *L)
-{
-	if (! lua_isnumber(L, 1) || lua_gettop(L) != 1)
-		luaL_error(L, "fiber.sleep(delay): bad arguments");
-	double delay = lua_tonumber(L, 1);
-	fiber_setcancellable(true);
-	fiber_sleep(delay);
-	fiber_setcancellable(false);
-	return 0;
-}
-
-static int
-lbox_fiber_self(struct lua_State *L)
-{
-	lbox_pushfiber(L, fiber);
-	return 1;
-}
-
-static int
-lbox_fiber_find(struct lua_State *L)
-{
-	if (lua_gettop(L) != 1)
-		luaL_error(L, "fiber.find(): bad arguments");
-	int fid = lua_tointeger(L, -1);
-	struct fiber *f = fiber_find(fid);
-	if (f)
-		lbox_pushfiber(L, f);
-	else
-		lua_pushnil(L);
-	return 1;
-}
-
-/**
- * Running and suspended fibers can be cancelled.
- * Zombie fibers can't.
- */
-static int
-lbox_fiber_cancel(struct lua_State *L)
-{
-	struct fiber *f = lbox_checkfiber(L, 1);
-	if (! (f->flags & FIBER_USER_MODE))
-		luaL_error(L, "fiber.cancel(): subject fiber does "
-			   "not permit cancel");
-	fiber_cancel(f);
-	return 0;
-}
-
-/**
- * Running and suspended fibers can be cancelled.
- * Zombie fibers can't.
- */
-static int
-lbox_fiber_kill(struct lua_State *L)
-{
-	if (lua_gettop(L) != 1)
-		luaL_error(L, "fiber.kill(): bad arguments");
-	int fid = lua_tointeger(L, -1);
-	struct fiber *f = fiber_find(fid);
-	if (f == NULL)
-		luaL_error(L, "fiber.kill(): fiber not found");
-	if (! (f->flags & FIBER_USER_MODE))
-		luaL_error(L, "fiber.kill(): subject fiber does "
-			   "not permit cancel");
-	fiber_cancel(f);
-	return 0;
-}
-
-/**
- * Check if this current fiber has been cancelled and
- * throw an exception if this is the case.
- */
-
-static int
-lbox_fiber_testcancel(struct lua_State *L)
-{
-	if (lua_gettop(L) != 0)
-		luaL_error(L, "fiber.testcancel(): bad arguments");
-	fiber_testcancel();
-	return 0;
-}
-
-static const struct luaL_reg lbox_fiber_meta [] = {
-	{"id", lbox_fiber_id},
-	{"name", lbox_fiber_name},
-	{"cancel", lbox_fiber_cancel},
-	{"resume", lbox_fiber_resume},
-	{"wakeup", lbox_fiber_wakeup},
-	{"__gc", lbox_fiber_gc},
-	{NULL, NULL}
-};
-
-static const struct luaL_reg fiberlib[] = {
-	{"sleep", lbox_fiber_sleep},
-	{"self", lbox_fiber_self},
-	{"id", lbox_fiber_id},
-	{"find", lbox_fiber_find},
-	{"cancel", lbox_fiber_cancel},
-	{"kill", lbox_fiber_kill},
-	{"testcancel", lbox_fiber_testcancel},
-	{"create", lbox_fiber_create},
-	{"resume", lbox_fiber_resume},
-	{"wrap", lbox_fiber_wrap},
-	{"yield", lbox_fiber_yield},
-	{"status", lbox_fiber_status},
-	{"name", lbox_fiber_name},
-	{"detach", lbox_fiber_detach},
-	{NULL, NULL}
-};
-
-/*
- * }}}
- */
-
->>>>>>> cc10d687
 const char *
 tarantool_lua_tostring(struct lua_State *L, int index)
 {
