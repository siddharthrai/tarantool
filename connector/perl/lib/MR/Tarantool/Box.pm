package MR::Tarantool::Box;

=pod

=head1 NAME

MR::Tarantool::Box - A driver for an efficient Tarantool/Box NoSQL in-memory storage.

=head1 SYNOPSIS

    my $box = MR::Tarantool::Box->new({
        servers => "127.0.0.1:33013",
        name    => "My Box",              # mostly used for debug purposes
        spaces => [ {
            indexes => [ {
                index_name   => 'idx1',
                keys         => [0],
            }, {
                index_name   => 'idx2',
                keys         => [1,2],
            }, ],
            space         => 1,               # space id, as set in Tarantool/Box config
            name          => "primary",       # self-descriptive space-id
            format        => "QqLlSsCc&$",    # pack()-compatible, Qq must be supported by perl itself,
                                              # & stands for byte-string, $ stands for utf8 string.
            default_index => 'idx1',
            fields        => [qw/ id f2 field3 f4 f5 f6 f7 f8 misc_string /], # turn each tuple into hash, field names according to format
        }, {
            #...
        } ],
        default_space => "primary",

        timeout   => 1.0,                 # seconds
        retry     => 3,
        debug     => 9,                   # output to STDERR some debugging info
        raise     => 0,                   # dont raise an exception in case of error
    });

    my $bool  = $box->Insert(1, 2,3, 4,5,6,7,8,"asdf")                            or die $box->ErrorStr;
    my $bool  = $box->Insert(2, 2,4, 4,5,6,7,8,"asdf",{space => "primary"})       or die $box->ErrorStr;
    my $tuple = $box->Insert(3, 3,3, 4,5,6,7,8,"asdf",{want_inserted_tuple => 1}) or die $box->ErrorStr;

    # Select by single-field key
    my $tuple  = $box->Select(1);                                                 # scalar context - scalar result: $tuple
    my @tuples = $box->Select(1,2,3);                                             # list   context - list   result: ($tuple, $tuple, ...)
    my $tuples = $box->Select([1,2,3],{space => "primary", use_index => "idx1"}); #                arrayref result: [$tuple, $tuple, ...]

    # Select by multi-field key
    my $tuples = $box->Select([[2,3]],{use_index => "idx2"}); # by full key
    my $tuples = $box->Select([[2]]  ,{use_index => "idx2"}); # by partial key

    my $bool  = $box->UpdateMulti(1,[ f4 => add => 3 ]);
    my $bool  = $box->UpdateMulti(2,[ f4 => add => 3 ],{space => "primary"});
    my $tuple = $box->UpdateMulti(3,[ f4 => add => 3 ],{want_updated_tuple => 1});

    my $bool  = $box->Delete(1);
    my $tuple = $box->Delete(2, {want_deleted_tuple => 1});

=head1 DESCRIPTION

=head2 METHODS

=cut

use strict;
use warnings;
use Scalar::Util qw/looks_like_number/;
use List::MoreUtils qw/each_arrayref zip/;
use Time::HiRes qw/sleep/;
use Encode;

use MR::IProto ();

use constant {
    WANT_RESULT       => 1,
    INSERT_ADD        => 2,
    INSERT_REPLACE    => 4,
};


sub IPROTOCLASS () { 'MR::IProto' }

use vars qw/$VERSION %ERRORS/;
$VERSION = 0.0.26;

BEGIN { *confess = \&MR::IProto::confess }

%ERRORS = (
    0x00000000  => q{OK},
    0x00000100  => q{Non master connection, but it should be},
    0x00000200  => q{Illegal parametrs},
    0x00000300  => q{Uid not from this storage range},
    0x00000400  => q{Tuple is marked as read-only},
    0x00000500  => q{Tuple isn't locked},
    0x00000600  => q{Tuple is locked},
    0x00000700  => q{Failed to allocate memory},
    0x00000800  => q{Bad integrity},
    0x00000a00  => q{Unsupported command},

    0x00000b00  => q{Can't do select},

    0x00001800  => q{Can't register new user},
    0x00001a00  => q{Can't generate alert id},
    0x00001b00  => q{Can't del node},

    0x00001c00  => q{User isn't registered},
    0x00001d00  => q{Syntax error in query},
    0x00001e00  => q{Unknown field},
    0x00001f00  => q{Number value is out of range},
    0x00002000  => q{Insert already existing object},
    0x00002200  => q{Can not order result},
    0x00002300  => q{Multiple update/delete forbidden},
    0x00002400  => q{Nothing affected},
    0x00002500  => q{Primary key update forbidden},
    0x00002600  => q{Incorrect protocol version},
    0x00002700  => q{WAL failed},
    0x00003000  => q{Procedure return type is not supported in the binary protocol},
    0x00003100  => q{Tuple doesn't exist},
    0x00003200  => q{Procedure is not defined},
    0x00003300  => q{Lua error},
    0x00003400  => q{Space is disabled},
    0x00003500  => q{No such index in space},
    0x00003600  => q{Field was not found in the tuple},
    0x00003700  => q{Tuple already exists},
    0x00003800  => q{Duplicate key exists in a unique index},
    0x00003900  => q{Space does not exists},
);



=pod

=head3 new

    my $box = $class->new(\%args);

%args:

=over

=item B<spaces> => [ \%space, ... ]

%space:

=over

=item B<space> => $space_id_uint32

Space id as set in Tarantool/Box config.

=item B<name> => $space_name_string

Self-descriptive space id, which will be mapped into C<space>.

=item B<format> => $format_string

C<pack()>-compatible tuple format string, allowed formats: C<QqLlSsC(c&$)*>,
where C<&> stands for bytestring, C<$> stands for L</utf8> string. C<Qq> usable only if perl supports
int64 itself. Tuples' fields are packed/unpacked according to this C<format>.
C<< * >> at the end of C<format> enables L</LongTuple>.

=item B<hashify> => B<$coderef>

Specify a callback to turn each tuple into a good-looking hash.
It receives C<space> id and resultset as arguments. No return value needed.

    $coderef = sub {
        my ($space_id, $resultset) = @_;
        $_ = { FieldName1 => $_->[0], FieldName2 => $_->[1], ... } for @$resultset;
    };

=item B<fields> => B<$arrayref>

Specify an arrayref of fields names according to C<format> to turn each
tuple into a good-looking hash. Names must begin with C<< [A-Za-z] >>.
If L</LongTuple> enabled, last field will be used to fold tailing fields.

=item B<long_fields> => B<$arrayref>

Specify an arrayref of fields names according to C<< (xxx)* >> to turn
tailing fields into a good-looking array of hashes.
Names must begin with C<< [A-Za-z] >>.
Works with L</LongTuple> enabled only.


=item B<indexes> => [ \%index, ... ]

%index:

=over

=item B<id> => $index_id_uint32

Index id as set in Tarantool/Box config within current C<space>.
If not set, order position in C<indexes> is theated as C<id>.

=item B<name> => $index_name_string

Self-descriptive index id, which will be mapped into C<index_id>.

=item B<keys> => [ $field_no_uint32, ... ]

Properly ordered arrayref of fields' numbers which are indexed.

=back

=item B<default_index> => $default_index_name_string_or_id_uint32

Index C<id> or C<name> to be used by default for the current C<space> in B<select> operations.
Must be set if there are more than one C<\%index>es.

=item B<primary_key_index> => $primary_key_name_string_or_id_uint32

Index C<id> or C<name> to be used by default for the current C<space> in B<update> operations.
It is set to C<default_index> by default.

=back

=item B<default_space> => $default_space_name_string_or_id_uint32

Space C<space> or C<name> to be used by default. Must be set if there are
more than one C<\%space>s.

=item B<timeout> => $timeout_fractional_seconds_float || 23

A common timeout for network operations.

=item B<select_timeout> => $select_timeout_fractional_seconds_float || 2

Select queries timeout for network operations. See L</select_retry>.

=item B<retry> => $retry_int || 1

A common retries number for network operations.

=item B<select_retry> => $select_retry_int || 3

Select queries retries number for network operations.

Sometimes we need short timeout for select's and long timeout for B<critical> update's,
because in case of timeout we B<don't know if the update has succeeded>. For the same
reason we B<can't retry> update operation.

So increasing C<timeout> and setting C<< retry => 1 >> for updates lowers possibility of
such situations (but, of course, does not exclude them at all), and guarantees that
we dont do the same more then once.

=item B<soft_retry> => $soft_retry_int || 3

A common retries number for Tarantool/Box B<temporary errors> (these marked by 1 in the
lowest byte of C<error_code>). In that case we B<know for sure> that the B<request was
declined> by Tarantool/Box for some reason (a tuple was locked for another update, for
example), and we B<can> try it again.

This is also limited by C<retry>/C<select_retry>
(depending on query type).

=item B<retry_delay> => $retry_delay_fractional_seconds_float || 1

Specify a delay between retries for network operations.

=item B<raise> => $raise_bool || 1

Should we raise an exceptions? If so, exceptions are raised when no more retries left and
all tries failed (with timeout, fatal, or temporary error).

=item B<debug> => $debug_level_int || 0

Debug level, 0 - print nothing, 9 - print everything

=item B<name> => $name

A string used for self-description. Mainly used for debugging purposes.

=back

=cut

sub _make_unpack_format {
    my ($ns,$prefix) = @_;
    $ns->{format} =~ s/\s+//g;
    confess "${prefix} bad format `$ns->{format}'" unless $ns->{format} =~ m/^[\$\&lLsScCqQ]*(?:\([\$\&lLsScCqQ]+\)\*|\*)?$/;
    $ns->{long_tuple} = 1 if $ns->{format} =~ s/\*$//;
    $ns->{long_format} = '';
    my @f_long;
    if ($ns->{long_tuple}) {
        $ns->{format} =~ s/(  \( [^\)]* \)  | . )$//x;
        $ns->{long_format} = $1;
        $ns->{long_format} =~ s/[()]*//g;
        @f_long = split //, $ns->{long_format};
        $ns->{long_byfield_unpack_format} = [ map { m/[\&\$]/ ? 'w/a*' : "x$_" } @f_long ];
        $ns->{long_field_format}          = [ map { m/[\&\$]/ ? 'a*'   : $_    } @f_long ];
        $ns->{long_utf8_fields} = [ grep { $f_long[$_] eq '$' } 0..$#f_long ];
    }
    my @f = split //, $ns->{format};
    $ns->{byfield_unpack_format} = [ map { m/[\&\$]/ ? 'w/a*' : "x$_" } @f ];
    $ns->{field_format}          = [ map { m/[\&\$]/ ? 'a*'   : $_    } @f ];
    $ns->{unpack_format}  = join('', @{$ns->{byfield_unpack_format}});
    $ns->{long_unpack_format} = $ns->{long_tuple} ? join('', @{$ns->{long_byfield_unpack_format}})          : '';
    $ns->{full_unpack_format} = $ns->{long_tuple} ? $ns->{unpack_format}.'('.$ns->{long_unpack_format}.')*' : $ns->{unpack_format};
    $ns->{string_keys} = { map { $_ =>  1 } grep { $f[$_] =~ m/[\&\$]/ } 0..$#f };
    $ns->{utf8_fields} = { map { $_ => $_ } grep { $f[$_] eq '$' } 0..$#f };
}

sub new {
    my ($class, $arg) = @_;
    my $self;

    $arg = { %$arg };
    $self->{name}            = $arg->{name}      || ref$class || $class;
    $self->{timeout}         = $arg->{timeout}   || 23;
    $self->{retry}           = $arg->{retry}     || 1;
    $self->{retry_delay}     = $arg->{retry_delay} || 1;
    $self->{select_retry}    = $arg->{select_retry} || 3;
    $self->{softretry}       = $arg->{soft_retry} || $arg->{softretry} || 3;
    $self->{debug}           = $arg->{'debug'}   || 0;
    $self->{ipdebug}         = $arg->{'ipdebug'} || 0;
    $self->{raise}           = 1;
    $self->{raise}           = $arg->{raise} if exists $arg->{raise};
    $self->{select_timeout}  = $arg->{select_timeout} || $self->{timeout};
    $self->{iprotoclass}     = $arg->{iprotoclass} || $class->IPROTOCLASS;
    $self->{_last_error}     = 0;
    $self->{_last_error_msg} = '';

    $self->{hashify}         = $arg->{'hashify'} if exists $arg->{'hashify'};
    $self->{default_raw}     = $arg->{default_raw};
    $self->{default_raw}     = 1 if !defined$self->{default_raw} and defined $self->{hashify} and !$self->{hashify};

    $arg->{spaces} = $arg->{namespaces} = [@{ $arg->{spaces} ||= $arg->{namespaces} || confess "no spaces given" }];
    confess "no spaces given" unless @{$arg->{spaces}};
    my %namespaces;
    for my $ns (@{$arg->{spaces}}) {
        $ns = { %$ns };
        my $namespace = defined $ns->{space} ? $ns->{space} : $ns->{namespace};
        $ns->{space} = $ns->{namespace} = $namespace;
        confess "space[?] `space' not set" unless defined $namespace;
        confess "space[$namespace] already defined" if $namespaces{$namespace} or $ns->{name}&&$namespaces{$ns->{name}};
        confess "space[$namespace] no indexes defined" unless $ns->{indexes} && @{$ns->{indexes}};
        $namespaces{$namespace} = $ns;
        $namespaces{$ns->{name}} = $ns if $ns->{name};

        _make_unpack_format($ns,"space[$namespace]");

        $ns->{append_for_unpack} = '' unless defined $ns->{append_for_unpack};
        $ns->{check_keys} = {};

        my $inames = $ns->{index_names} = {};
        my $i = -1;
        for my $index (@{$ns->{indexes}}) {
            ++$i;
            confess "space[$namespace]index[($i)] no name given" unless length $index->{index_name};
            my $index_name = $index->{index_name};
            confess "space[$namespace]index[$index_name($i)] no indexes defined" unless $index->{keys} && @{$index->{keys}};
            confess "space[$namespace]index[$index_name($i)] already defined" if $inames->{$index_name} || $inames->{$i};
            $index->{id} = $i unless defined $index->{id};
            $inames->{$i} = $inames->{$index_name} = $index;
            int $_ == $_ and $_ >= 0 and $_ < @{$ns->{field_format}} or confess "space[$namespace]index[$index_name] bad key `$_'" for @{$ns->{keys}};
            $ns->{check_keys}->{$_} = int !! $ns->{string_keys}->{$_} for @{$index->{keys}};
            $index->{string_keys} ||= $ns->{string_keys};
        }
        if( @{$ns->{indexes}} > 1 ) {
            confess "space[$namespace] default_index not given" unless defined $ns->{default_index};
            confess "space[$namespace] default_index $ns->{default_index} does not exist" unless $inames->{$ns->{default_index}};
            $ns->{primary_key_index} = $ns->{default_index} unless defined $ns->{primary_key_index};
            confess "space[$namespace] primary_key_index $ns->{primary_key_index} does not exist" unless $inames->{$ns->{primary_key_index}};
        } else {
            $ns->{default_index} ||= 0;
            $ns->{primary_key_index} ||= 0;
        }
        $ns->{fields}      ||= $arg->{default_fields};
        $ns->{long_fields} ||= $arg->{default_long_fields};
        if($ns->{fields}) {
            confess "space[$namespace] fields must be ARRAYREF" unless ref $ns->{fields} eq 'ARRAY';
            confess "space[$namespace] fields number must match format" if @{$ns->{fields}} != int(!!$ns->{long_tuple})+@{$ns->{field_format}};
            m/^[A-Za-z]/ or confess "space[$namespace] fields names must begin with [A-Za-z]: bad name $_" for @{$ns->{fields}};
            $ns->{fields_hash} = { map { $ns->{fields}->[$_] => $_ } 0..$#{$ns->{fields}} };
        }
        if($ns->{long_fields}) {
            confess "space[$namespace] long_fields must be ARRAYREF" unless ref $ns->{long_fields} eq 'ARRAY';
            confess "space[$namespace] long_fields number must match format" if @{$ns->{long_fields}} != @{$ns->{long_field_format}};
            m/^[A-Za-z]/ or confess "space[$namespace] long_fields names must begin with [A-Za-z]: bad name $_" for @{$ns->{long_fields}};
            $ns->{long_fields_hash} = { map { $ns->{long_fields}->[$_] => $_ } 0..$#{$ns->{long_fields}} };
        }
        $ns->{default_raw} = 1 if !defined$ns->{default_raw} and defined $ns->{hashify} and !$ns->{hashify};
    }
    $self->{namespaces} = \%namespaces;
    if (@{$arg->{spaces}} > 1) {
        $arg->{default_namespace} = $arg->{default_space} if defined $arg->{default_space};
        confess "default_space not given" unless defined $arg->{default_namespace};
        confess "default_space $arg->{default_namespace} does not exist" unless $namespaces{$arg->{default_namespace}};
        $self->{default_namespace} = $arg->{default_namespace};
    } else {
        $self->{default_namespace} = $arg->{default_space} || $arg->{default_namespace} || $arg->{spaces}->[0]->{space};
        confess "default_space $self->{default_namespace} does not exist" unless $namespaces{$self->{default_namespace}};
    }
    bless $self, $class;
    $self->_connect($arg->{'servers'});
    return $self;
}

sub _debug {
    if($_[0]->{warn}) {
        &{$_[0]->{warn}};
    } else {
        warn "@_[1..$#_]\n";
    }
}

sub _connect {
    my ($self, $servers) = @_;
    $self->{server} = $self->{iprotoclass}->new({
        servers       => $servers,
        name          => $self->{name},
        debug         => $self->{'ipdebug'},
        dump_no_ints  => 1,
        max_request_retries => 1,
        retry_delay   => $self->{retry_delay},
    });
}

=pod

=head3 Error

Last error code, or 'fail' for some network reason, oftenly a timeout.

    $box->Insert(@tuple) or die sprintf "Error %X", $box->Error; # die "Error 202"

=head3 ErrorStr

Last error code and description in a single string.

    $box->Insert(@tuple) or die $box->ErrorStr;                  # die "Error 00000202: Illegal Parameters"

=cut

sub ErrorStr {
    return $_[0]->{_last_error_msg};
}

sub Error {
    return $_[0]->{_last_error};
}

sub _chat {
    my ($self, %param) = @_;
    my $orig_unpack = delete $param{unpack};

    $param{unpack} = sub {
        my $data = $_[0];
        confess __LINE__."$self->{name}: [common]: Bad response" if length $data < 4;
        my ($full_code, @err_code) = unpack('LX[L]CSC', substr($data, 0, 4, ''));
        # $err_code[0] = severity: 0 -> ok, 1 -> transient, 2 -> permanent;
        # $err_code[1] = description;
        # $err_code[2] = da box project;
        return (\@err_code, \$data, $full_code);
    };

    my $timeout = $param{timeout} || $self->{timeout};
    my $retry = $param{retry} || $self->{retry};
    my $soft_retry = $self->{softretry};
    my $retry_count = 0;

    my $callback  = delete $param{callback};
    my $return_fh = delete $param{return_fh};
    my $_cb = $callback || $return_fh;

    die "Can't use raise and callback together" if $callback && $self->{raise};

    my $is_retry = sub {
        my ($data) = @_;
        $retry_count++;
        if($data) {
            my ($ret_code, $data, $full_code) = @$data;
            return 0 if $ret_code->[0] == 0;
            # retry if error is soft even in case of update e.g. ROW_LOCK
            if ($ret_code->[0] == 1 and --$soft_retry > 0) {
                --$retry if $retry > 1;
                return 1;
            }
        }
        return 1 if --$retry;
        return 0;
    };

    my $message;
    my $process = sub {
        my ($data, $error) = @_;
        my $errno = $!;
        if (!$error && $data) {
            my ($ret_code, $data, $full_code) = @$data;

            $self->{_last_error} = $full_code;
            $self->{_last_error_msg} = $message = $ret_code->[0] == 0 ? "" : sprintf "Error %08X: %s", $full_code, $$data || $ERRORS{$full_code & 0xFFFFFF00} || 'Unknown error';
            $self->_debug("$self->{name}: $message") if $ret_code->[0] != 0 && $self->{debug} >= 1;

            if ($ret_code->[0] == 0) {
                my $ret = $orig_unpack->($$data,$ret_code->[2]);
                confess __LINE__."$self->{name}: [common]: Bad response (more data left)" if length $$data > 0;
                return $ret unless $_cb;
                return &$_cb($ret);
            }

            if ($ret_code->[0] == 2) { #fatal error
                $self->_raise($message) if $self->{raise};
                return 0 unless $_cb;
                return &$_cb(0, $error);
            }
        } else { # timeout has caused the failure if $ret->{timeout}
            $self->{_last_error} = 'fail';
            $message ||= $self->{_last_error_msg} = $error;
            $self->_debug("$self->{name}: $message") if $self->{debug} >= 1;
            $self->_raise("$self->{name}: no success after $retry_count tries: $message\n") if $self->{raise};
            return 0 unless $_cb;
            return &$_cb(0, $error);
        }
    };

    if ($callback) {
        $self->{_last_error} = 0x77777777;
        $self->{server}->SetTimeout($timeout);
        return 1 if eval { $self->{server}->send({%param, is_retry => $is_retry, max_request_retries => $retry}, $process); 1 };
        return 0;
    }

    $param{continue} = $process if $return_fh;

    my $ret;
    while ($retry > 0) {
        $self->{_last_error} = 0x77777777;
        $self->{server}->SetTimeout($timeout);

        $ret = $self->{server}->Chat1(%param);
        return $ret->{ok} if $param{continue} && $ret->{ok};
        last unless &$is_retry($ret->{ok});
        sleep $self->{retry_delay};
    };

    $self->_raise("no success after $retry_count tries\n") if $self->{raise} && !$ret->{ok};
    return &$process($ret->{ok}, $ret->{fail});
}

sub _raise {
    my ($self, $msg) = @_;
    die "$self->{name}: $msg\n";
}

sub _validate_param {
    my ($self, $args, @pnames) = @_;
    my $param = $args && @$args && ref $args->[-1] eq 'HASH' ? {%{pop @$args}} : {};

    my %pnames = map { $_ => 1 } @pnames;
    $pnames{space} = 1;
    $pnames{namespace} = 1;
    $pnames{callback} = 1;
    foreach my $pname (keys %$param) {
        confess "$self->{name}: unknown param $pname\n" unless exists $pnames{$pname};
    }

    $param->{namespace} = $param->{space} if exists $param->{space} and defined $param->{space};
    $param->{namespace} = $self->{default_namespace} unless defined $param->{namespace};
    confess "$self->{name}: bad space `$param->{namespace}'" unless exists $self->{namespaces}->{$param->{namespace}};

    my $ns = $self->{namespaces}->{$param->{namespace}};
    $param->{use_index} = $pnames{use_index} ? $ns->{default_index} : $ns->{primary_key_index} unless defined $param->{use_index};
    confess "$self->{name}: bad index `$param->{use_index}'" unless exists $ns->{index_names}->{$param->{use_index}};
    $param->{index} = $ns->{index_names}->{$param->{use_index}};

    if(exists $pnames{raw}) {
        $param->{raw} = $ns->{default_raw}   unless defined $param->{raw};
        $param->{raw} = $self->{default_raw} unless defined $param->{raw};
    }

    return ($param, $ns, map { $param->{$_} } @pnames);
}

=pod

=head3 Call

Call a stored procedure. Returns an arrayref of the result tuple(s) upon success.

    my $results = $box->Call('stored_procedure_name', \@procedure_params, \%options) or die $box->ErrorStr; # Call failed
    my $result_tuple = @$results && $results->[0] or warn "Call succeeded, but returned nothing";

=over

=item B<@procedure_params>

An array of bytestrings to be passed as is to the procecedure.

=item B<%options>

=over

=item B<unpack_format_from_space> => $space_id_uint32_or_name_string

Unpack the result tuple as a tuple from space.

=item B<unpack_format> => $format_string

Format to unpack the result tuple, the same as C<format> option for C<new()>

=back

=back

=cut

sub Call {
    my ($param, $namespace) = $_[0]->_validate_param(\@_, qw/flags raise unpack unpack_format unpack_format_from_space return_fh/);
    my ($self, $sp_name, $tuple) = @_;

    my $return_fh = delete $param->{return_fh};

    my $flags = $param->{flags} || 0;
    local $self->{raise} = $param->{raise} if defined $param->{raise};

    $self->_debug("$self->{name}: CALL($sp_name)[${\join '   ', map {join' ',unpack'(H2)*',$_} @$tuple}]") if $self->{debug} >= 4;
    confess "All fields must be defined" if grep { !defined } @$tuple;

    confess "Required `unpack_format` option wasn't defined"
        unless exists $param->{unpack} or exists $param->{unpack_format} && $param->{unpack_format} or defined $param->{unpack_format_from_space};

    my $space;
    (undef, $space) = $_[0]->_validate_param([space => $param->{unpack_format_from_space}]) if defined $param->{unpack_format_from_space};

    my $unpack_format = $param->{unpack_format};
    if(!$space && $unpack_format) {
        $unpack_format = join '', @$unpack_format if ref $unpack_format;
        my $f = { format => $unpack_format };
        _make_unpack_format($f, "CALL");
        $unpack_format = $f->{unpack_format};
    }

    local $namespace->{unpack_format} = $unpack_format if !$space && $unpack_format; # XXX
    local $namespace->{append_for_unpack} = ''         if !$space && $unpack_format; # shit...

    $tuple = [ map {
        my $x = $_;
        Encode::_utf8_off($x) if Encode::is_utf8($x,0);
        $x;
    } @$tuple ];


<<<<<<< HEAD
=======

>>>>>>> f6c3a11c
    $self->_chat (
        msg      => 22,
        payload  => pack("L w/a* L(w/a*)*", $flags, $sp_name, scalar(@$tuple), @$tuple),
        unpack   => $param->{unpack} || sub {
            local $namespace->{unpack_format} = $unpack_format
                if !$space && $unpack_format;
            local $namespace->{append_for_unpack} = ''
                if !$space && $unpack_format;
            $self->_unpack_select($space||$namespace, "CALL", @_)
        },
        callback => $param->{callback},
        return_fh => $return_fh ? sub { return $_[0] } : 0
    );
}

=pod

=head3 Add, Insert, Replace

    $box->Add(@tuple) or die $box->ErrorStr;         # only store a new tuple
    $box->Replace(@tuple, { space => "secondary" }); # only store an existing tuple
    $box->Insert(@tuple, { space => "main" });       # store anyway

Insert a C<< @tuple >> into the storage into C<$options{space}> or C<default_space> space.
All of them return C<true> upon success.

All of them have the same parameters:

=over

=item B<@tuple>

A tuple to insert. All fields must be defined. All fields will be C<pack()>ed according to C<format> (see L</new>)

=item B<%options>

=over

=item B<space> => $space_id_uint32_or_name_string

Specify storage space to work on.

=back

=back

The difference between them is the behaviour concerning tuple with the same primary key:

=over

=item *

B<Add> will succeed if and only if duplicate-key tuple B<does not exist>

=item *

B<Replace> will succeed if and only if a duplicate-key tuple B<exists>

=item *

B<Insert> will succeed B<anyway>. Duplicate-key tuple will be B<overwritten>

=back

=cut

sub Add { # store tuple if tuple identified by primary key _does_not_ exist
    my $param = @_ && ref $_[-1] eq 'HASH' ? pop : {};
    $param->{action} = 'add';
    $_[0]->Insert(@_[1..$#_], $param);
}

sub Set { # store tuple _anyway_
    my $param = @_ && ref $_[-1] eq 'HASH' ? pop : {};
    $param->{action} = 'set';
    $_[0]->Insert(@_[1..$#_], $param);
}

sub Replace { # store tuple if tuple identified by primary key _does_ exist
    my $param = @_ && ref $_[-1] eq 'HASH' ? pop : {};
    $param->{action} = 'replace';
    $_[0]->Insert(@_[1..$#_], $param);
}

sub Insert {
    my ($param, $namespace) = $_[0]->_validate_param(\@_, qw/want_result want_inserted_tuple _flags action raw/);
    my ($self, @tuple) = @_;

    $self->_debug("$self->{name}: INSERT(NS:$namespace->{namespace},TUPLE:[@{[map {qq{`$_'}} @tuple]}])") if $self->{debug} >= 3;

    $param->{want_result} = $param->{want_inserted_tuple} if !defined $param->{want_result};

    my $flags = $param->{_flags} || 0;
    $flags |= WANT_RESULT if $param->{want_result};

    $param->{action} ||= 'set';
    if ($param->{action} eq 'add') {
        $flags |= INSERT_ADD;
    } elsif ($param->{action} eq 'replace') {
        $flags |= INSERT_REPLACE;
    } elsif ($param->{action} ne 'set') {
        confess "$self->{name}: Bad insert action `$param->{action}'";
    }
    my $chkkey = $namespace->{check_keys};
    my $fmt = $namespace->{field_format};
    my $long_fmt = $namespace->{long_field_format};
    my $chk_divisor = $namespace->{long_tuple} ? @$long_fmt : @$fmt;
    confess "Wrong fields number in tuple" if 0 != (@tuple - @$fmt) % $chk_divisor;
    for (0..$#tuple) {
        confess "$self->{name}: ref in tuple $_=`$tuple[$_]'"
            if ref $tuple[$_];
        no warnings 'uninitialized';
        Encode::_utf8_off($tuple[$_]) if Encode::is_utf8($tuple[$_],0);
        if(exists $chkkey->{$_}) {
            if($chkkey->{$_}) {
                confess "$self->{name}: undefined key $_" unless defined $tuple[$_];
            } else {
                confess "$self->{name}: not numeric key $_=`$tuple[$_]'" unless looks_like_number($tuple[$_]) && int($tuple[$_]) == $tuple[$_];
            }
        }
        $tuple[$_] = pack($_ < @$fmt ? $fmt->[$_] : $long_fmt->[$_ % @$long_fmt], $tuple[$_]);
    }

    $self->_debug("$self->{name}: INSERT[${\join '   ', map {join' ',unpack'(H2)*',$_} @tuple}]") if $self->{debug} >= 4;

    my $cb = sub {
        my ($r) = @_;

        if($param->{want_result}) {
            $self->_PostSelect($r, $param, $namespace);
            $r = $r && $r->[0];
        }

        return $param->{callback}->($r) if $param->{callback};
        return $r;
    };

    my $r = $self->_chat (
        msg      => 13,
        payload  => pack("LLL (w/a*)*", $namespace->{namespace}, $flags, scalar(@tuple), @tuple),
        unpack   => sub { $self->_unpack_affected($flags, $namespace, @_) },
        callback => $param->{callback} && $cb,
    ) or return;

    return 1 if $param->{callback};
    return $cb->($r);
}

sub _unpack_select {
    my ($self, $ns, $debug_prefix) = @_;

    $debug_prefix ||= "SELECT";
    confess __LINE__."$self->{name}: [$debug_prefix]: Bad response" if length $_[3] < 4;
    my $result_count = unpack('L', substr($_[3], 0, 4, ''));
    $self->_debug("$self->{name}: [$debug_prefix]: COUNT=[$result_count];") if $self->{debug} >= 3;
    my (@res);
    my $appe = $ns->{append_for_unpack};
    my $fmt  = $ns->{unpack_format};
    my $ffmt = $ns->{full_unpack_format};
    for(my $i = 0; $i < $result_count; ++$i) {
        confess __LINE__."$self->{name}: [$debug_prefix]: Bad response" if length $_[3] < 8;
        my ($len, $cardinality) = unpack('LL', substr($_[3], 0, 8, ''));
        $self->_debug("$self->{name}: [$debug_prefix]: ROW[$i]: LEN=[$len]; NFIELD=[$cardinality];") if $self->{debug} >= 4;
        confess __LINE__."$self->{name}: [$debug_prefix]: Bad response" if length $_[3] < $len;
        my $packed_tuple = substr($_[3], 0, $len, '');
        $self->_debug("$self->{name}: [$debug_prefix]: ROW[$i]: DATA=[@{[unpack '(H2)*', $packed_tuple]}];") if $self->{debug} >= 6;
        $packed_tuple .= $appe;
        my @tuple = eval { unpack($cardinality > @{$ns->{byfield_unpack_format}} ? $ffmt : $fmt, $packed_tuple) };
        confess "$self->{name}: [$debug_prefix]: ROW[$i]: can't unpack tuple [@{[unpack('(H2)*', $packed_tuple)]}]: $@" if !@tuple || $@;
        $self->_debug("$self->{name}: [$debug_prefix]: ROW[$i]: FIELDS=[@{[map { qq{`$_'} } @tuple]}];") if $self->{debug} >= 5;
        push @res, \@tuple;
    }
    return \@res;
}

sub _unpack_select_multi {
    my ($self, $nss, $debug_prefix) = @_;
    $debug_prefix ||= "SMULTI";
    my (@rsets);
    my $i = 0;
    for my $ns (@$nss) {
        push @rsets, $self->_unpack_select($ns, "${debug_prefix}[$i]", $_[3]);
        ++$i;
    }
    return \@rsets;
}


sub _unpack_affected {
    my ($self, $flags, $ns) = @_;
    ($flags & WANT_RESULT) ? $self->_unpack_select($ns, "AFFECTED", $_[3]) : unpack('L', substr($_[3],0,4,''))||'0E0';
}

sub NPRM () { 3 }
sub _pack_keys {
    my ($self, $ns, $idx) = @_;

    my $keys   = $idx->{keys};
    my $strkey = $ns->{string_keys};
    my $fmt    = $ns->{field_format};

    if (@$keys == 1) {
        $fmt    = $fmt->[$keys->[0]];
        $strkey = $strkey->{$keys->[0]};
        foreach (@_[NPRM..$#_]) {
            ($_) = @$_ if ref $_ eq 'ARRAY';
            Encode::_utf8_off($_) if Encode::is_utf8($_,0);
            unless ($strkey) {
                confess "$self->{name}: not numeric key [$_]" unless looks_like_number($_) && int($_) == $_;
                $_ = pack($fmt, $_);
            }
            $_ = pack('L(w/a*)*', 1, $_);
        }
    } else {
        foreach my $k (@_[NPRM..$#_]) {
            confess "bad key [@$keys][$k][@{[ref $k eq 'ARRAY' ? (@$k) : ()]}]" unless ref $k eq 'ARRAY' and @$k and @$k <= @$keys;
            for my $i (0..$#$k) {
                unless ($strkey->{$keys->[$i]}) {
                    confess "$self->{name}: not numeric key [$i][$k->[$i]]" unless looks_like_number($k->[$i]) && int($k->[$i]) == $k->[$i];
                }
                Encode::_utf8_off($k->[$i]) if Encode::is_utf8($k->[$i],0);
                $k->[$i] = pack($fmt->[$keys->[$i]], $k->[$i]);
            }
            $k = pack('L(w/a*)*', scalar(@$k), @$k);
        }
    }
}

sub _PackSelect {
    my ($self, $param, $namespace, @keys) = @_;
    return '' unless @keys;
    $self->_pack_keys($namespace, $param->{index}, @keys);
    my $format = "";
    if ($param->{format}) { #broken
        confess "broken" if $namespace->{long_tuple};
        my $f = $namespace->{byfield_unpack_format};
        $param->{unpack_format} = join '', map { $f->[$_->{field}] } @{$param->{format}};
        $format = pack 'l*', scalar @{$param->{format}}, map {
            $_ = { %$_ };
            if($_->{full}) {
                $_->{offset} = 0;
                $_->{length} = 'max';
            }
            $_->{length} = 0x7FFFFFFF if $_->{length} eq 'max';
            @$_{qw/field offset length/}
        } @{$param->{format}};
    }
    return pack("LLLL a* La*", $namespace->{namespace}, $param->{index}->{id}, $param->{offset} || 0, $param->{limit} || ($param->{default_limit_by_keys} ? scalar(@keys) : 0x7FFFFFFF), $format, scalar(@keys), join('',@keys));
}

sub _PostSelect {
    my ($self, $r, $param, $namespace) = @_;
    if(!$param->{raw}) {
        my @utf8_fields = values %{$namespace->{utf8_fields}};
        my $long_utf8_fields = $namespace->{long_utf8_fields};
        if(@utf8_fields or $long_utf8_fields && @$long_utf8_fields) {
            my $long_tuple = $namespace->{long_tuple};
            for my $row (@$r) {
                Encode::_utf8_on($row->[$_]) for @utf8_fields;
                if ($long_tuple && @$long_utf8_fields) {
                    my $i = @{$namespace->{field_format}};
                    my $n = int( (@$row-$i-1) / @$long_utf8_fields );
                    Encode::_utf8_on($row->[$_]) for map do{ $a=$_; map $a+$i+@$long_utf8_fields*$_, 0..$n }, @$long_utf8_fields;
                }
            }
        }

        my $hashify = $param->{hashify} || $namespace->{hashify} || $self->{hashify};
        if ($hashify) {
            $hashify->($namespace->{namespace}, $r);
        } elsif( $namespace->{fields} ) {
            my @f = @{$namespace->{fields}};
            my @f_long;
            my $last;
            if ($namespace->{long_tuple}) {
                $last = pop @f;
                @f_long = @{$namespace->{long_fields}} if $namespace->{long_fields};
            }
            for my $row (@$r) {
                my $h = { zip @{$namespace->{fields}}, @{[splice(@$row,0,0+@f)]} };
                if($last) {
                    $row = @f_long && @$row ? [ map +{ zip @f_long, @{[splice(@$row,0,0+@f_long)]} }, 0..((@$row-1)/@f_long) ] : [];
                    $h->{$last} = $row;
                }
                $row = $h;
            }
        }
    }
}

=pod

=head3 Select

Select tuple(s) from storage

    my $key = $id;
    my $key = [ $firstname, $lastname ];
    my @keys = ($key, ...);

    my $tuple  = $box->Select($key)              or $box->Error && die $box->ErrorStr;
    my $tuple  = $box->Select($key, \%options)   or $box->Error && die $box->ErrorStr;

    my @tuples = $box->Select(@keys)             or $box->Error && die $box->ErrorStr;
    my @tuples = $box->Select(@keys, \%options)  or $box->Error && die $box->ErrorStr;

    my $tuples = $box->Select(\@keys)            or die $box->ErrorStr;
    my $tuples = $box->Select(\@keys, \%options) or die $box->ErrorStr;

=over

=item B<$key>, B<@keys>, B<\@keys>

Specify keys to select. All keys must be defined.

Contextual behaviour:

=over

=item *

In scalar context, you can select one C<$key>, and the resulting tuple will be returned.
Check C<< $box->Error >> to see if there was an error or there is just no such key
in the storage

=item *

In list context, you can select several C<@keys>, and the resulting tuples will be returned.
Check C<< $box->Error >> to see if there was an error or there is just no such keys
in the storage

=item *

If you select C<< \@keys >> then C<< \@tuples >> will be returned upon success. C<< @tuples >> will
be empty if there are no such keys, and false will be returned in case of error.

=back

Other notes:

=over

=item *

If you select using index on multiple fields each C<< $key >> should be given as a key-tuple C<< $key = [ $key_field1, $key_field2, ... ] >>.

=back

=item B<%options>

=over

=item B<space> => $space_id_uint32_or_name_string

Specify storage (by id or name) space to select from.

=item B<use_index> => $index_id_uint32_or_name_string

Specify index (by id or name) to use.

=item B<limit> => $limit_uint32

Max tuples to select. It is set to C<< MAX_INT32 >> by default.

=item B<raw> => $bool

Don't C<hashify> (see L</new>), disable L</utf8> processing.

=item B<hash_by> => $by

Return a hashref of the resultset. If you C<hashify> the result set,
then C<$by> must be a field name of the hash you return,
otherwise it must be a number of field of the tuple.
C<False> will be returned in case of error.

=back

=back

=cut

my @select_param_ok = qw/use_index raw want next_rows limit offset raise hashify timeout format hash_by callback return_fh default_limit_by_keys/;
sub Select {
    confess q/Select isnt callable in void context/ unless defined wantarray;
    my ($param, $namespace) = $_[0]->_validate_param(\@_, @select_param_ok);
    my ($self, @keys) = @_;
    local $self->{raise} = $param->{raise} if defined $param->{raise};
    @keys = @{$keys[0]} if @keys && ref $keys[0] eq 'ARRAY' and 1 == @{$param->{index}->{keys}} || (@keys && ref $keys[0]->[0] eq 'ARRAY');

    $self->_debug("$self->{name}: SELECT(NS:$namespace->{namespace},IDX:$param->{use_index})[@{[map{ref$_?qq{[@$_]}:$_}@keys]}]") if $self->{debug} >= 3;

    my ($msg,$payload);
    if(exists $param->{next_rows}) {
        confess "$self->{name}: One and only one key can be used to get N>0 rows after it" if @keys != 1 || !$param->{next_rows};
        $msg = 15;
        $self->_pack_keys($namespace, $param->{index}, @keys);
        $payload = pack("LL a*", $namespace->{namespace}, $param->{next_rows}, join('',@keys)),
    } else {
        $payload = $self->_PackSelect($param, $namespace, @keys);
        $msg = $param->{format} ? 21 : 17;
    }

    local $namespace->{unpack_format} = $param->{unpack_format} if $param->{unpack_format};

    my $r = [];

    $param->{want} ||= !1;
    my $wantarray = wantarray;

    my $cb = sub {
        my ($r) = (@_);

        $self->_PostSelect($r, $param, $namespace) if $r;

        if ($r && defined(my $p = $param->{hash_by})) {
            my %h;
            if (@$r) {
                if (ref $r->[0] eq 'HASH') {
                    confess "Bad hash_by `$p' for HASH" unless exists $r->[0]->{$p};
                    $h{$_->{$p}} = $_ for @$r;
                } elsif (ref $r->[0] eq 'ARRAY') {
                    confess "Bad hash_by `$p' for ARRAY" unless $p =~ m/^\d+$/ && $p >= 0 && $p < @{$r->[0]};
                    $h{$_->[$p]} = $_ for @$r;
                } else {
                    confess "i dont know how to hash_by ".ref($r->[0]);
                }
            }
            $r = \%h;
        }

        if ($param->{callback}) {
            return $param->{callback}->($r);
        }

        if ($param->{return_fh} && ref $param->{return_fh} eq 'CODE') {
            return $param->{return_fh}->($r);
        }

        return unless $r;

        return $r if defined $param->{hash_by};
        return $r if $param->{want} eq 'arrayref';
        $wantarray = wantarray if $param->{return_fh};

        if ($wantarray) {
            return @{$r};
        } else {
            confess "$self->{name}: too many keys in scalar context" if @keys > 1;
            return $r->[0];
        }
    };

    if (@keys && $payload) {
        $r = $self->_chat(
            msg      => $msg,
            payload  => $payload,
            unpack   => sub { $self->_unpack_select($namespace, "SELECT", @_) },
            retry    => $param->{return_fh} ? 1 : $self->{select_retry},
            timeout  => $param->{timeout} || $self->{select_timeout},
            callback => $param->{callback} ? $cb : 0,
            return_fh=> $param->{return_fh} ? $cb : 0,
        ) or return;
        return $r if $param->{return_fh};
        return 1 if $param->{callback};
    } else {
        $r = [];
    }

    return $cb->($r);
}

sub SelectUnion {
    confess "not supported yet";
    my ($param) = $_[0]->_validate_param(\@_, qw/raw raise/);
    my ($self, @reqs) = @_;
    return [] unless @reqs;
    local $self->{raise} = $param->{raise} if defined $param->{raise};
    confess "bad param" if grep { ref $_ ne 'ARRAY' } @reqs;
    $param->{want} ||= 0;
    for my $req (@reqs) {
        my ($param, $namespace) = $self->_validate_param($req, @select_param_ok);
        $req = {
            payload   => $self->_PackSelect($param, $namespace, $req),
            param     => $param,
            namespace => $namespace,
        };
    }
    my $r = $self->_chat(
        msg      => 18,
        payload  => pack("L (a*)*", scalar(@reqs), map { $_->{payload} } @reqs),
        unpack   => sub { $self->_unpack_select_multi([map { $_->{namespace} } @reqs], "SMULTI", @_) },
        retry    => $self->{select_retry},
        timeout  => $param->{select_timeout} || $self->{timeout},
        callback => $param->{callback},
    ) or return;
    confess __LINE__."$self->{name}: something wrong" if @$r != @reqs;
    my $ea = each_arrayref $r, \@reqs;
    while(my ($res, $req) = $ea->()) {
        $self->_PostSelect($res, { %$param, %{$req->{param}} }, $req->{namespace});
    }
    return $r;
}

=pod

=head3 Delete

Delete tuple from storage. Return false upon error.

    my $n_deleted = $box->Delete($key) or die $box->ErrorStr;
    my $n_deleted = $box->Delete($key, \%options) or die $box->ErrorStr;
    warn "Nothing was deleted" unless int $n_deleted;

    my $deleted_tuple_set = $box->Delete($key, { want_deleted_tuples => 1 }) or die $box->ErrorStr;
    warn "Nothing was deleted" unless @$deleted_tuple_set;

=over

=item B<%options>

=over

=item B<space> => $space_id_uint32_or_name_string

Specify storage space (by id or name) to work on.

=item B<want_deleted_tuple> => $bool

if C<$bool> then return deleted tuple.

=back

=back

=cut

sub Delete {
    my ($param, $namespace) = $_[0]->_validate_param(\@_, qw/want_deleted_tuple want_result raw/);
    my ($self, $key) = @_;

    $param->{want_result} = $param->{want_deleted_tuple} if !defined $param->{want_result};

    my $flags = 0;
    $flags |= WANT_RESULT if $param->{want_result};

    $self->_debug("$self->{name}: DELETE(NS:$namespace->{namespace},KEY:$key,F:$flags)") if $self->{debug} >= 3;

    confess "$self->{name}\->Delete: for now key cardinality of 1 is only allowed" unless 1 == @{$param->{index}->{keys}};
    $self->_pack_keys($namespace, $param->{index}, $key);

    my $cb = sub {
        my ($r) = @_;

        if($param->{want_result}) {
            $self->_PostSelect($r, $param, $namespace);
            $r = $r && $r->[0];
        }

        return $param->{callback}->($r) if $param->{callback};
        return $r;
    };

    my $r = $self->_chat(
        msg      => $flags ? 21 : 20,
        payload  => $flags ? pack("L L a*", $namespace->{namespace}, $flags, $key) : pack("L a*", $namespace->{namespace}, $key),
        unpack   => sub { $self->_unpack_affected($flags, $namespace, @_) },
        callback => $param->{callback} && $cb,
    ) or return;

    return 1 if $param->{callback};
    return $cb->($r);
}

sub OP_SET          () { 0 }
sub OP_ADD          () { 1 }
sub OP_AND          () { 2 }
sub OP_XOR          () { 3 }
sub OP_OR           () { 4 }
sub OP_SPLICE       () { 5 }

my %update_ops = (
    set         => OP_SET,
    add         => OP_ADD,
    and         => OP_AND,
    xor         => OP_XOR,
    or          => OP_OR,
    splice      => sub {
        confess "value for operation splice must be an ARRAYREF of <int[, int[, string]]>" if ref $_[0] ne 'ARRAY' || @{$_[0]} < 1;
        $_[0]->[0] = pack 'l', defined($_[0]->[0]) ? $_[0]->[0] : 0x7FFF_FFFF;
        $_[0]->[1] = pack 'l', defined($_[0]->[1]) ? $_[0]->[1] : 0x7FFF_FFFF;
        $_[0]->[2] = '' unless defined $_[0]->[2];
        return (OP_SPLICE, [ pack '(w/a*)*', @{$_[0]} ]);
    },
    append      => sub { splice => [undef,  0,     $_[0]] },
    prepend     => sub { splice => [0,      0,     $_[0]] },
    cutbeg      => sub { splice => [0,      $_[0], ''   ] },
    cutend      => sub { splice => [-$_[0], $_[0], ''   ] },
    substr      => 'splice',
);

!ref $_ && m/^\D/ and $_ = $update_ops{$_} || die "bad link" for values %update_ops;

my %update_arg_fmt = (
    (map { $_ => 'l' } OP_ADD),
    (map { $_ => 'L' } OP_AND, OP_XOR, OP_OR),
);

my %ops_type = (
    (map { $_ => 'any'    } OP_SET),
    (map { $_ => 'number' } OP_ADD, OP_AND, OP_XOR, OP_OR),
    (map { $_ => 'string' } OP_SPLICE),
);

BEGIN {
    for my $op (qw/Append Prepend Cutbeg Cutend Substr/) {
        eval q/
            sub /.$op.q/ {
                my $param = ref $_[-1] eq 'HASH' ? pop : {};
                my ($self, $key, $field_num, $val) = @_;
                $self->UpdateMulti($key, [ $field_num => /.lc($op).q/ => $val ], $param);
            }
            1;
        / or die $@;
    }
}

=pod

=head3 UpdateMulti

Apply several update operations to a tuple.

    my @op = ([ f1 => add => 10 ], [ f1 => and => 0xFF], [ f2 => set => time() ], [ misc_string => cutend => 3 ]);

    my $n_updated = $box->UpdateMulti($key, @op) or die $box->ErrorStr;
    my $n_updated = $box->UpdateMulti($key, @op, \%options) or die $box->ErrorStr;
    warn "Nothing was updated" unless int $n_updated;

    my $updated_tuple_set = $box->UpdateMulti($key, @op, { want_result => 1 }) or die $box->ErrorStr;
    warn "Nothing was updated" unless @$updated_tuple_set;

Different fields can be updated at one shot.
The same field can be updated more than once.
All update operations are done atomically.
Returns false upon error.

=over

=item B<@op> = ([ $field => $op => $value ], ...)

=over

=item B<$field>

Field-to-update number or name (see L</fields>, L</LongTuple>).

=item B<$op>

=over

=item B<set>

Set C<< $field >> to C<< $value >>

=item B<add>, B<and>, B<xor>, B<or>

Apply an arithmetic operation to C<< $field >> with argument C<< $value >>
Currently arithmetic operations are supported only for int32 (4-byte length) fields (and C<$value>s too)

=item B<splice>, B<substr>

Apply a perl-like L<splice|perlfunc/splice> operation to C<< $field >>. B<$value> = [$OFFSET, $LENGTH, $REPLACE_WITH].
substr is just an alias.

=item B<append>, B<prepend>

Append or prepend C<< $field >> with C<$value> string.

=item B<cutbeg>, B<cutend>

Cut C<< $value >> bytes from beginning or end of C<< $field >>.

=back

=back

=item B<%options>

=over

=item B<space> => $space_id_uint32_or_name_string

Specify storage space (by id or name) to work on.

=item B<want_updated_tuple> => $bool

if C<$bool> then return updated tuple.

=back

=cut

sub UpdateMulti {
    my ($param, $namespace) = $_[0]->_validate_param(\@_, qw/want_updated_tuple want_result _flags raw/);
    my ($self, $key, @op) = @_;

    $self->_debug("$self->{name}: UPDATEMULTI(NS:$namespace->{namespace},KEY:$key)[@{[map{$_?qq{[@$_]}:q{-}}@op]}]") if $self->{debug} >= 3;

    confess "$self->{name}\->UpdateMulti: for now key cardinality of 1 is only allowed" unless 1 == @{$param->{index}->{keys}};
    confess "$self->{name}: too many op" if scalar @op > 128;

    $param->{want_result} = $param->{want_updated_tuple} if !defined $param->{want_result};

    my $flags = $param->{_flags} || 0;
    $flags |= WANT_RESULT if $param->{want_result};

    my $fmt = $namespace->{field_format};
    my $long_fmt = $namespace->{long_field_format};
    my $fields_hash = $namespace->{fields_hash};
    my $long_fields_hash = $namespace->{long_fields_hash};

    foreach (@op) {
        confess "$self->{name}: bad op <$_>" if ref ne 'ARRAY' or @$_ != 3;
        my ($field_num, $op, $value) = @$_;
        my $long_field_num;

        if(ref $field_num eq 'ARRAY' && $long_fmt) {
            my ($i, $n) = @$field_num;
            if($n =~ m/^[A-Za-z]/) {
                confess "no such long field $n in space $namespace->{name}($namespace->{space})" unless exists $long_fields_hash->{$n};
                $n = $long_fields_hash->{$n};
            }
            $field_num = $n + @$fmt + $i*@$long_fmt;
        } elsif($field_num =~ m/^[A-Za-z]/) {
            confess "no such field $field_num in space $namespace->{name}($namespace->{space})" unless exists $fields_hash->{$field_num};
            $field_num = $fields_hash->{$field_num};
        }

        $long_field_num = ($field_num - @$fmt) % @$long_fmt if $field_num >= @$fmt && $long_fmt;

        my $field_type = $namespace->{string_keys}->{$field_num} ? 'string' : 'number';

        my $is_array = 0;
        if ($op eq 'bit_set') {
            $op = OP_OR;
        } elsif ($op eq 'bit_clear') {
            $op = OP_AND;
            $value = ~$value;
        } elsif ($op =~ /^num_(add|sub)$/) {
            $value = -$value if $1 eq 'sub';
            $op = OP_ADD;
        } else {
            confess "$self->{name}: bad op <$op>" unless exists $update_ops{$op};
            $op = $update_ops{$op};
        }

        while(ref $op eq 'CODE') {
            ($op, $value) = &$op($value);
            $op = $update_ops{$op} if exists $update_ops{$op};
        }

        confess "Are you sure you want to apply `$ops_type{$op}' operation to $field_type field?" if $ops_type{$op} ne $field_type && $ops_type{$op} ne 'any';

        $value = [ $value ] unless ref $value;
        confess "dunno what to do with ref `$value'" if ref $value ne 'ARRAY';

        confess "bad fieldnum: $field_num" if $field_num >= @$fmt && !defined $long_field_num;
        confess "bad long_fieldnum: $long_field_num" if defined $long_field_num && $long_field_num >= @$long_fmt;

        $value = pack($update_arg_fmt{$op} || ($field_num < @$fmt ? $fmt->[$field_num] : $long_fmt->[$long_field_num]), @$value);
        $_ = pack('LCw/a*', $field_num, $op, $value);
    }

    $self->_pack_keys($namespace, $param->{index}, $key);

    my $cb = sub {
        my ($r) = @_;

        if($param->{want_result}) {
            $self->_PostSelect($r, $param, $namespace);
            $r = $r && $r->[0];
        }

        return $param->{callback}->($r) if $param->{callback};
        return $r;
    };

    my $r = $self->_chat(
        msg      => 19,
        payload  => pack("LL a* L (a*)*" , $namespace->{namespace}, $flags, $key, scalar(@op), @op),
        unpack   => sub { $self->_unpack_affected($flags, $namespace, @_) },
        callback => $param->{callback} && $cb,
    ) or return;

    return 1 if $param->{callback};
    return $cb->($r);
}

sub Update {
    my $param = ref $_[-1] eq 'HASH' ? pop : {};
    my ($self, $key, $field_num, $value) = @_;
    $self->UpdateMulti($key, [$field_num => set => $value ], $param);
}

sub AndXorAdd {
    my $param = ref $_[-1] eq 'HASH' ? pop : {};
    my ($self, $key, $field_num, $and, $xor, $add) = @_;
    my @upd;
    push @upd, [$field_num => and => $and] if defined $and;
    push @upd, [$field_num => xor => $xor] if defined $xor;
    push @upd, [$field_num => add => $add] if defined $add;
    $self->UpdateMulti($key, @upd, $param);
}

sub Bit {
    my $param = ref $_[-1] eq 'HASH' ? pop : {};
    my ($self, $key, $field_num, %arg) = @_;
    confess "$self->{name}: unknown op '@{[keys %arg]}'"  if grep { not /^(bit_clear|bit_set|set)$/ } keys(%arg);

    $arg{bit_clear} ||= 0;
    $arg{bit_set}   ||= 0;
    my @op;
    push @op, [$field_num => set       => $arg{set}]        if exists $arg{set};
    push @op, [$field_num => bit_clear => $arg{bit_clear}]  if $arg{bit_clear};
    push @op, [$field_num => bit_set   => $arg{bit_set}]    if $arg{bit_set};

    $self->UpdateMulti($key, @op, $param);
}

sub Num {
    my $param = ref $_[-1] eq 'HASH' ? pop : {};
    my ($self, $key, $field_num, %arg) = @_;
    confess "$self->{name}: unknown op '@{[keys %arg]}'"  if grep { not /^(num_add|num_sub|set)$/ } keys(%arg);

    $arg{num_add} ||= 0;
    $arg{num_sub} ||= 0;

    $arg{num_add} -= $arg{num_sub};
    my @op;
    push @op, [$field_num => set     => $arg{set}]     if exists $arg{set};
    push @op, [$field_num => num_add => $arg{num_add}]; # if $arg{num_add};
    $self->UpdateMulti($key, @op, $param);
}

=head2 AnyEvent

C<< Insert, UpdateMulti, Select, Delete, Call >> methods can be given the following options:

=over

=item B<callback> => sub { my ($data, $error) = @_; }

Do an async request using AnyEvent.
C<< $data >> contains unpacked and processed according to request options data.
C<< $error >> contains a message string in case of error.
Set up C<< raise => 0 >> to use this option.

=back

=head2 "Continuations"

C<< Select >> methods can be given the following options:

=over

=item B<return_fh> => 1

The request does only send operation on network, and returns
C<< { fh => $IO_Handle, continue => $code } >> or false if send operation failed.
C<< $code >> reads data from network, unpacks, processes according to options and returns it.

You should handle timeouts and retries manually (using select() call for example).
Usage example:

    my $continuation = $box->Select(13,{ return_fh => 1 });
    ok $continuation, "select/continuation";

    my $rin = '';
    vec($rin,$continuation->{fh}->fileno,1) = 1;
    my $ein = $rin;
    ok 0 <= select($rin,undef,$ein,2), "select/continuation/select";

    my $res = $continuation->{continue}->();
    use Data::Dumper;
    is_deeply $res, [13, 'some_email@test.mail.ru', 1, 2, 3, 4, '123456789'], "select/continuation/result";

=back

=head2 LongTuple

If C<format> given to L</new>, or C<unpack_format> given to L</Call> ends with a star (C<< * >>)
I<long tuple> is enabled. Last field or group of fields of C<format> represent variable-length
tail of the tuple. C<long_fields> option given to L</new> will fold the tail into array of hashes.

    $box->Insert(1,"2",3);         #1
    $box->Insert(3,"2",3,4,5);     #2
    $box->Insert(5,"2",3,4,5,6,7); #3

If we set up

    format => "L&CL*",
    fields => [qw/ a b c d /], # d is the folding field here
    # no long_fields - no folding into hash

we'll get:

    $result = $box->Select([1,2,3,4,5]);
    $result = [
        { a => 1, b => "2", c => 3, d => [] },        #1
        { a => 3, b => "2", c => 3, d => [4,5] },     #2
        { a => 5, b => "2", c => 3, d => [4,5,6,7] }, #3
    ];

And if we set up

    format => "L&C(LL)*",
    fields => [qw/ a b c d /], # d is the folding field here
    long_fields => [qw/ d1 d2 /],

we'll get:

    $result = [
        { a => 1, b => "2", c => 3, d => [] },                               #1
        { a => 3, b => "2", c => 3, d => [{d1=>4, d2=>5}] },                 #2
        { a => 5, b => "2", c => 3, d => [{d1=>4, d2=>5}, {d1=>6, d2=>7}] }, #3
    ];

L</UpdateMulti> can be given a field number in several ways:

=over

=item $linear_index_int

    $box->UpdateMulti(5, [ 5 => set => $val ]) #3: set 6 to $val

=item an arrayref of [$index_of_folded_subtuple_int, $long_field_name_str_or_index_int]

    $box->UpdateMulti(5, [ [1,0]    => set => $val ]) #3: set 6 to $val
    $box->UpdateMulti(5, [ [1,'d1'] => set => $val ]) #3: set 6 to $val

=back

=head2 utf8

Utf8 strings are supported very simply. When pushing any data to tarantool (with any query, read or write),
the utf8 flag is set off, so all data is pushed as bytestring. When reading response, for fields marked
a dollar sign C<< $ >> (see L</new>) (including such in L</LongTuple> tail) utf8 flag is set on.
That's all. Validity is on your own.


=head1 LICENCE AND COPYRIGHT

This is free software; you can redistribute it and/or modify it under the same terms as the Perl 5 programming language system itself.

=head1 SEE ALSO

=over

=item *

L<http://tarantool.org>

=item *

L<MR::Tarantool::Box::Singleton>

=back

=cut


1;<|MERGE_RESOLUTION|>--- conflicted
+++ resolved
@@ -643,10 +643,6 @@
     } @$tuple ];
 
 
-<<<<<<< HEAD
-=======
-
->>>>>>> f6c3a11c
     $self->_chat (
         msg      => 22,
         payload  => pack("L w/a* L(w/a*)*", $flags, $sp_name, scalar(@$tuple), @$tuple),
