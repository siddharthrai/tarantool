--- conflicted
+++ resolved
@@ -186,19 +186,12 @@
 space:delete(4294967295)
 ---
 ...
-<<<<<<< HEAD
 box.space.test:drop()
-=======
-box.space[0]:drop()
->>>>>>> d9e9dc54
 ---
 ...
 box.schema.user.drop('test')
 ---
-<<<<<<< HEAD
 ...
 space = nil
 ---
-=======
->>>>>>> d9e9dc54
 ...