_space = box.space[box.schema.SPACE_ID]
---
...
_index = box.space[box.schema.INDEX_ID]
---
...
ADMIN = 1
---
...
env = require('test_run')
---
...
test_run = env.new()
---
...
test_run:cmd("push filter ', .lsn.: [0-9]+' to ''")
---
- true
...
utils = require('utils')
---
...
EMPTY_MAP = utils.setmap({})
---
...
--
-- Test insertion into a system space - verify that
-- mandatory fields are required.
--
_space:insert{_space.id, ADMIN, 'test', 'memtx', 0, EMPTY_MAP, {}}
---
- error: Duplicate key exists in unique index 'primary' in space '_space'
...
--
-- Bad space id
--
_space:insert{'hello', 'world', 'test', 'memtx', 0, EMPTY_MAP, {}}
---
- error: 'Tuple field 1 type does not match one required by operation: expected unsigned'
...
--
-- Can't create a space which has wrong field count - field_count must be NUM
--
_space:insert{_space.id, ADMIN, 'test', 'world', 0, EMPTY_MAP, {}}
---
- error: Duplicate key exists in unique index 'primary' in space '_space'
...
--
-- There is already a tuple for the system space
--
_space:insert{_space.id, ADMIN, '_space', 'memtx', 0, EMPTY_MAP, {}}
---
- error: Duplicate key exists in unique index 'primary' in space '_space'
...
_space:replace{_space.id, ADMIN, '_space', 'memtx', 0, EMPTY_MAP, {}}
---
- [280, 1, '_space', 'memtx', 0, {}, []]
...
_space:insert{_index.id, ADMIN, '_index', 'memtx', 0, EMPTY_MAP, {}}
---
- error: Duplicate key exists in unique index 'primary' in space '_space'
...
_space:replace{_index.id, ADMIN, '_index', 'memtx', 0, EMPTY_MAP, {}}
---
- [288, 1, '_index', 'memtx', 0, {}, []]
...
--
-- Can't change properties of a space
--
_space:replace{_space.id, ADMIN, '_space', 'memtx', 0, EMPTY_MAP, {}}
---
- [280, 1, '_space', 'memtx', 0, {}, []]
...
--
-- Can't drop a system space
--
_space:delete{_space.id}
---
- error: 'Can''t drop space ''_space'': the space has indexes'
...
_space:delete{_index.id}
---
- error: 'Can''t drop space ''_index'': the space has indexes'
...
--
-- Can't change properties of a space
--
_space:update({_space.id}, {{'-', 1, 1}})
---
- error: Attempt to modify a tuple field which is part of index 'primary' in space
    '_space'
...
_space:update({_space.id}, {{'-', 1, 2}})
---
- error: Attempt to modify a tuple field which is part of index 'primary' in space
    '_space'
...
--
-- Create a space
--
t = _space:auto_increment{ADMIN, 'hello', 'memtx', 0, EMPTY_MAP, {}}
---
...
-- Check that a space exists
space = box.space[t[1]]
---
...
space.id
---
- 350
...
space.field_count
---
- 0
...
space.index[0]
---
- null
...
--
-- check dml - the space has no indexes yet, but must not crash on DML
--
space:select{0}
---
- error: 'No index #0 is defined in space ''hello'''
...
space:insert{0, 0}
---
- error: 'No index #0 is defined in space ''hello'''
...
space:replace{0, 0}
---
- error: 'No index #0 is defined in space ''hello'''
...
space:update({0}, {{'+', 1, 1}})
---
- error: 'No index #0 is defined in space ''hello'''
...
space:delete{0}
---
- error: 'No index #0 is defined in space ''hello'''
...
t = _space:delete{space.id}
---
...
space_deleted = box.space[t[1]]
---
...
space_deleted
---
- null
...
space:replace{0}
---
- error: Space '350' does not exist
...
_index:insert{_space.id, 0, 'primary', 'tree', {unique=true}, {{0, 'unsigned'}}}
---
- error: Duplicate key exists in unique index 'primary' in space '_index'
...
_index:replace{_space.id, 0, 'primary', 'tree', {unique=true}, {{0, 'unsigned'}}}
---
- [280, 0, 'primary', 'tree', {'unique': true}, [[0, 'unsigned']]]
...
_index:insert{_index.id, 0, 'primary', 'tree', {unique=true}, {{0, 'unsigned'}, {1, 'unsigned'}}}
---
- error: Duplicate key exists in unique index 'primary' in space '_index'
...
_index:replace{_index.id, 0, 'primary', 'tree', {unique=true}, {{0, 'unsigned'}, {1, 'unsigned'}}}
---
- [288, 0, 'primary', 'tree', {'unique': true}, [[0, 'unsigned'], [1, 'unsigned']]]
...
-- access_sysview.test changes output of _index:select{}.
-- let's change _index space in such a way that it will be
-- uniformn weather access_sysview.test is completed of not.
box.space._space.index.owner:alter{parts = {2, 'unsigned'}}
---
...
box.space._vspace.index.owner:alter{parts = {2, 'unsigned'}}
---
...
_index:select{}
---
- - [272, 0, 'primary', 'tree', {'unique': true}, [[0, 'string']]]
  - [276, 0, 'primary', 'tree', {'unique': true}, [[0, 'unsigned']]]
  - [276, 1, 'name', 'tree', {'unique': true}, [[1, 'string']]]
  - [280, 0, 'primary', 'tree', {'unique': true}, [[0, 'unsigned']]]
  - [280, 1, 'owner', 'tree', {'unique': false}, [[1, 'unsigned']]]
  - [280, 2, 'name', 'tree', {'unique': true}, [[2, 'string']]]
  - [281, 0, 'primary', 'tree', {'unique': true}, [[0, 'unsigned']]]
  - [281, 1, 'owner', 'tree', {'unique': false}, [[1, 'unsigned']]]
  - [281, 2, 'name', 'tree', {'unique': true}, [[2, 'string']]]
  - [284, 0, 'primary', 'tree', {'unique': true}, [[0, 'unsigned']]]
  - [284, 1, 'owner', 'tree', {'unique': false}, [[1, 'unsigned']]]
  - [284, 2, 'name', 'tree', {'unique': true}, [[2, 'string']]]
  - [285, 0, 'primary', 'hash', {'unique': true}, [[0, 'unsigned']]]
  - [286, 0, 'primary', 'tree', {'unique': true}, [[0, 'unsigned']]]
  - [286, 1, 'owner', 'tree', {'unique': false}, [[1, 'unsigned']]]
  - [286, 2, 'name', 'tree', {'unique': true}, [[2, 'string']]]
  - [288, 0, 'primary', 'tree', {'unique': true}, [[0, 'unsigned'], [1, 'unsigned']]]
  - [288, 2, 'name', 'tree', {'unique': true}, [[0, 'unsigned'], [2, 'string']]]
  - [289, 0, 'primary', 'tree', {'unique': true}, [[0, 'unsigned'], [1, 'unsigned']]]
  - [289, 2, 'name', 'tree', {'unique': true}, [[0, 'unsigned'], [2, 'string']]]
  - [296, 0, 'primary', 'tree', {'unique': true}, [[0, 'unsigned']]]
  - [296, 1, 'owner', 'tree', {'unique': false}, [[1, 'unsigned']]]
  - [296, 2, 'name', 'tree', {'unique': true}, [[2, 'string']]]
  - [297, 0, 'primary', 'tree', {'unique': true}, [[0, 'unsigned']]]
  - [297, 1, 'owner', 'tree', {'unique': false}, [[1, 'unsigned']]]
  - [297, 2, 'name', 'tree', {'unique': true}, [[2, 'string']]]
  - [304, 0, 'primary', 'tree', {'unique': true}, [[0, 'unsigned']]]
  - [304, 1, 'owner', 'tree', {'unique': false}, [[1, 'unsigned']]]
  - [304, 2, 'name', 'tree', {'unique': true}, [[2, 'string']]]
  - [305, 0, 'primary', 'tree', {'unique': true}, [[0, 'unsigned']]]
  - [305, 1, 'owner', 'tree', {'unique': false}, [[1, 'unsigned']]]
  - [305, 2, 'name', 'tree', {'unique': true}, [[2, 'string']]]
  - [312, 0, 'primary', 'tree', {'unique': true}, [[1, 'unsigned'], [2, 'string'],
      [3, 'unsigned']]]
  - [312, 1, 'owner', 'tree', {'unique': false}, [[0, 'unsigned']]]
  - [312, 2, 'object', 'tree', {'unique': false}, [[2, 'string'], [3, 'unsigned']]]
  - [313, 0, 'primary', 'tree', {'unique': true}, [[1, 'unsigned'], [2, 'string'],
      [3, 'unsigned']]]
  - [313, 1, 'owner', 'tree', {'unique': false}, [[0, 'unsigned']]]
  - [313, 2, 'object', 'tree', {'unique': false}, [[2, 'string'], [3, 'unsigned']]]
  - [320, 0, 'primary', 'tree', {'unique': true}, [[0, 'unsigned']]]
  - [320, 1, 'uuid', 'tree', {'unique': true}, [[1, 'string']]]
  - [328, 0, 'primary', 'tree', {'unique': true}, [[0, 'string']]]
  - [330, 0, 'primary', 'tree', {'unique': true}, [[0, 'unsigned']]]
  - [340, 0, 'primary', 'tree', {'unique': true}, [[0, 'unsigned']]]
  - [340, 1, 'sequence', 'tree', {'unique': false}, [[1, 'unsigned']]]
  - [348, 0, 'primary', 'tree', {'unique': true}, [[0, 'string'], [1, 'string']]]
  - [349, 0, 'primary', 'tree', {'unique': true}, [[0, 'string'], [1, 'string'], [
        5, 'scalar']]]
...
-- modify indexes of a system space
_index:delete{_index.id, 0}
---
- error: Can't drop the primary key in a system space, space '_index'
...
_space:insert{1000, ADMIN, 'hello', 'memtx', 0, EMPTY_MAP, {}}
---
- [1000, 1, 'hello', 'memtx', 0, {}, []]
...
_index:insert{1000, 0, 'primary', 'tree', {unique=true}, {{0, 'unsigned'}}}
---
- [1000, 0, 'primary', 'tree', {'unique': true}, [[0, 'unsigned']]]
...
box.space[1000]:insert{0, 'hello, world'}
---
- [0, 'hello, world']
...
box.space[1000]:drop()
---
...
box.space[1000]
---
- null
...
-- test that after disabling triggers on system spaces we still can
-- get a correct snapshot
_index:run_triggers(false)
---
...
_space:run_triggers(false)
---
...
box.snapshot()
---
- ok
...
test_run:cmd("restart server default with cleanup=1")
utils = require('utils')
---
...
EMPTY_MAP = utils.setmap({})
---
...
ADMIN = 1
---
...
box.space['_space']:insert{1000, ADMIN, 'test', 'memtx', 0, EMPTY_MAP, {}}
---
- [1000, 1, 'test', 'memtx', 0, {}, []]
...
box.space[1000].id
---
- 1000
...
box.space['_space']:delete{1000}
---
- [1000, 1, 'test', 'memtx', 0, {}, []]
...
box.space[1000]
---
- null
...
--------------------------------------------------------------------------------
-- #197: box.space.space0:len() returns an error if there is no index
--------------------------------------------------------------------------------
space = box.schema.space.create('gh197')
---
...
space:len()
---
- 0
...
space:truncate()
---
...
space:pairs():totable()
---
- []
...
space:drop()
---
...
--------------------------------------------------------------------------------
-- #198: names like '' and 'x.y' and 5 and 'primary ' are legal
--
-- The result of this test is superseded by the change made
-- in scope of gh-2914, which allows all printable characters for
-- identifiers.
--
--------------------------------------------------------------------------------
-- invalid identifiers
s = box.schema.space.create('invalid.identifier')
---
...
s.name
---
- invalid.identifier
...
s:drop()
---
...
s = box.schema.space.create('invalid identifier')
---
...
s.name
---
- invalid identifier
...
s:drop()
---
...
s = box.schema.space.create('primary ')
---
...
'|'..s.name..'|'
---
- '|primary |'
...
s:drop()
---
...
s = box.schema.space.create('5')
---
...
s.name
---
- '5'
...
s:drop()
---
...
box.schema.space.create('')
---
- error: Invalid identifier '' (expected printable symbols only)
...
-- valid identifiers
box.schema.space.create('_Abcde'):drop()
---
...
box.schema.space.create('_5'):drop()
---
...
box.schema.space.create('valid_identifier'):drop()
---
...
-- some OS-es ship incomplete locales, breaking ID validation
weird_chars=''
---
...
if jit.os~='OSX' and jit.os~='BSD' then weird_chars='空間' end
---
...
box.schema.space.create('ынтыпрайзный_'..weird_chars):drop() -- unicode
---
...
box.schema.space.create('utf8_наше_Фсё'):drop() -- unicode
---
...
space = box.schema.space.create('test')
---
...
-- invalid identifiers
i = space:create_index('invalid.identifier')
---
...
i.name
---
- invalid.identifier
...
i:drop()
---
...
i = space:create_index('invalid identifier')
---
...
i.name
---
- invalid identifier
...
i:drop()
---
...
i = space:create_index('primary ')
---
...
'|'..i.name..'|'
---
- '|primary |'
...
i:drop()
---
...
i = space:create_index('5')
---
...
i.name
---
- '5'
...
i:drop()
---
...
space:create_index('')
---
- error: Invalid identifier '' (expected printable symbols only)
...
space:drop()
---
...
-- gh-57 Confusing error message when trying to create space with a
-- duplicate id
auto = box.schema.space.create('auto_original')
---
...
box.schema.space.create('auto', {id = auto.id})
---
- error: Duplicate key exists in unique index 'primary' in space '_space'
...
box.schema.space.drop('auto')
---
- error: Illegal parameters, space_id should be a number
...
box.schema.space.create('auto_original', {id = auto.id})
---
- error: Space 'auto_original' already exists
...
auto:drop()
---
...
-- ------------------------------------------------------------------
-- gh-281 Crash after rename + replace + delete with multi-part index
-- ------------------------------------------------------------------
s = box.schema.space.create('space')
---
...
index = s:create_index('primary', {unique = true, parts = {1, 'unsigned', 2, 'string'}})
---
...
s:insert{1, 'a'}
---
- [1, 'a']
...
box.space.space.index.primary:rename('secondary')
---
...
box.space.space:replace{1,'The rain in Spain'}
---
- [1, 'The rain in Spain']
...
box.space.space:delete{1,'The rain in Spain'}
---
- [1, 'The rain in Spain']
...
box.space.space:select{}
---
- - [1, 'a']
...
s:drop()
---
...
-- ------------------------------------------------------------------
-- gh-362 Appropriate error messages in create_index
-- ------------------------------------------------------------------
s = box.schema.space.create(42)
---
- error: Illegal parameters, name should be a string
...
s = box.schema.space.create("test", "bug")
---
- error: Illegal parameters, options should be a table
...
s = box.schema.space.create("test", {unknown = 'param'})
---
- error: Illegal parameters, unexpected option 'unknown'
...
s = box.schema.space.create("test")
---
...
index = s:create_index('primary', {unique = true, parts = {0, 'unsigned', 1, 'string'}})
---
- error: 'Illegal parameters, invalid index parts: field_no must be one-based'
...
index = s:create_index('primary', {unique = true, parts = {'unsigned', 1, 'string', 2}})
---
- error: 'Illegal parameters, options.parts[1]: field was not found by name ''unsigned'''
...
index = s:create_index('primary', {unique = true, parts = 'bug'})
---
- error: Illegal parameters, options parameter 'parts' should be of type table
...
index = s:create_index('test', {unique = true, parts = {1, 'unsigned'}, mmap = true})
---
- error: Illegal parameters, unexpected option 'mmap'
...
s:drop()
---
...
-- ------------------------------------------------------------------
-- gh-155 Tarantool failure on simultaneous space:drop()
-- ------------------------------------------------------------------
test_run:cmd("setopt delimiter ';'")
---
- true
...
local fiber = require('fiber')
local W = 4
local N = 50
local ch = fiber.channel(W)
for i=1,W do
    fiber.create(function()
        for k=1,N do
            local space_id = math.random(2147483647)
            local space = box.schema.space.create(string.format('space_%d', space_id))
            space:create_index('pk', { type = 'tree' })
            space:drop()
        end
        ch:put(true)
    end)
end
for i=1,W do
    ch:get()
end
test_run:cmd("setopt delimiter ''");
---
...
-- ------------------------------------------------------------------
-- Lower and upper cases
-- ------------------------------------------------------------------
space = box.schema.space.create("test")
---
...
_ = space:create_index('primary', { parts = {1, 'nUmBeR', 2, 'StRinG'}})
---
...
space.index.primary.parts[1].type == 'number'
---
- true
...
space.index.primary.parts[2].type == 'string'
---
- true
...
box.space._index:get({space.id, 0})[6]
---
- [[0, 'number'], [1, 'string']]
...
space:drop()
---
...
-- ------------------------------------------------------------------
-- Aliases
-- ------------------------------------------------------------------
space = box.schema.space.create("test")
---
...
_ = space:create_index('primary', { parts = {1, 'uint', 2, 'int', 3, 'str'}})
---
...
space.index.primary.parts[1].type == 'unsigned'
---
- true
...
space.index.primary.parts[2].type == 'integer'
---
- true
...
space.index.primary.parts[3].type == 'string'
---
- true
...
box.space._index:get({space.id, 0})[6]
---
- [[0, 'unsigned'], [1, 'integer'], [2, 'string']]
...
space:drop()
---
...
-- ------------------------------------------------------------------
-- Tarantool 1.6 compatibility
-- ------------------------------------------------------------------
-- gh-1534: deprecate 'num' data type for unsigned integers
space = box.schema.space.create("test")
---
...
_ = space:create_index('primary', { parts = {1, 'num'}})
---
...
space.index.primary.parts[1].type == 'unsigned'
---
- true
...
box.space._index:get({space.id, 0})[6]
---
- [[0, 'unsigned']]
...
space:drop()
---
...
-- data dictionary compatibility is checked by upgrade.test.lua
test_run:cmd("clear filter")
---
- true
...
--
-- create_index() does not modify index options
--
s = box.schema.space.create('test', {engine='vinyl'})
---
...
opts = {parts={1, 'unsigned'}}
---
...
_ = s:create_index('pk', opts)
---
...
opts
---
- parts:
  - 1
  - unsigned
...
s:drop()
---
...
--
-- gh-2074: alter a primary key
--
s = box.schema.space.create('test')
---
...
_ = s:create_index('pk')
---
...
s:insert{1, 1}
---
- [1, 1]
...
s:insert{2, 2}
---
- [2, 2]
...
s:insert{3, 3}
---
- [3, 3]
...
s.index.pk:alter({parts={1, 'num', 2, 'num'}})
---
...
s.index.pk
---
- unique: true
  parts:
  - type: unsigned
    is_nullable: false
    fieldno: 1
  - type: unsigned
    is_nullable: false
    fieldno: 2
  id: 0
  space_id: 731
  name: pk
  type: TREE
...
s:select{}
---
- - [1, 1]
  - [2, 2]
  - [3, 3]
...
_ = s:create_index('secondary', {parts={2, 'num'}})
---
...
s.index.pk:alter({parts={1, 'num'}})
---
...
s:select{}
---
- - [1, 1]
  - [2, 2]
  - [3, 3]
...
s.index.pk
---
- unique: true
  parts:
  - type: unsigned
    is_nullable: false
    fieldno: 1
  id: 0
  space_id: 731
  name: pk
  type: TREE
...
s.index.secondary
---
- unique: true
  parts:
  - type: unsigned
    is_nullable: false
    fieldno: 2
  id: 1
  space_id: 731
  name: secondary
  type: TREE
...
s.index.secondary:select{}
---
- - [1, 1]
  - [2, 2]
  - [3, 3]
...
s:drop()
---
...
--
-- Forbid explicit space id 0.
--
s = box.schema.create_space('test', { id = 0 })
---
- error: 'Failed to create space ''test'': space id 0 is reserved'
...
--
-- gh-2660 space:truncate() does not preserve table triggers
--
ts = box.schema.space.create('test')
---
...
ti = ts:create_index('primary')
---
...
ts:insert{1, 'b', 'c'}
---
- [1, 'b', 'c']
...
ts:insert{2, 'b', 'c'}
---
- [2, 'b', 'c']
...
o = nil
---
...
n = nil
---
...
function save_out(told, tnew) o = told n = tnew end
---
...
_ = ts:on_replace(save_out)
---
...
ts:replace{2, 'a', 'b', 'c'}
---
- [2, 'a', 'b', 'c']
...
o
---
- [2, 'b', 'c']
...
n
---
- [2, 'a', 'b', 'c']
...
ts:truncate()
---
...
ts:replace{2, 'a', 'b'}
---
- [2, 'a', 'b']
...
o
---
- null
...
n
---
- [2, 'a', 'b']
...
ts:replace{3, 'a', 'b'}
---
- [3, 'a', 'b']
...
o
---
- null
...
n
---
- [3, 'a', 'b']
...
ts:drop()
---
...
--
<<<<<<< HEAD
-- Try insert incorrect sql in index and space opts.
--
box.space._space:replace{600, 1, 'test', 'memtx', 0, { sql = 100 }, {}}
---
- error: 'Wrong space options (field 5): ''sql'' must be string'
...
--
-- gh-1557: NULL in indexes.
--
NULL = require('msgpack').NULL
---
...
format = {}
---
...
format[1] = { name = 'field1', type = 'unsigned', is_nullable = true }
---
...
format[2] = { name = 'field2', type = 'unsigned', is_nullable = true }
---
...
s = box.schema.space.create('test', { format = format })
---
...
s:create_index('primary', { parts = { 'field1' } })
---
- error: Primary index of the space 'test' can not contain nullable parts
...
s:create_index('primary', { parts = {{'field1', is_nullable = false}} })
---
- error: Field 1 is nullable in space format, but not nullable in index parts
...
format[1].is_nullable = false
---
...
s:format(format)
---
...
s:create_index('primary', { parts = {{'field1', is_nullable = true}} })
---
- error: Primary index of the space 'test' can not contain nullable parts
...
s:create_index('primary', { parts = {'field1'} })
---
- unique: true
  parts:
  - type: unsigned
    is_nullable: false
    fieldno: 1
  id: 0
  space_id: 733
  name: primary
  type: TREE
...
-- Check that is_nullable can't be set to false on non-empty space
s:insert({1, NULL})
---
- [1, null]
...
format[1].is_nullable = true
---
...
s:format(format)
---
- error: Field 1 is nullable in space format, but not nullable in index parts
...
format[1].is_nullable = false
---
...
format[2].is_nullable = false
---
...
s:format(format)
---
- error: 'Tuple field 2 type does not match one required by operation: expected unsigned'
...
s:delete(1)
---
- [1, null]
...
-- Disable is_nullable on empty space
s:format(format)
---
...
-- Disable is_nullable on a non-empty space.
format[2].is_nullable = true
---
...
s:format(format)
---
...
s:replace{1, 1}
---
- [1, 1]
...
format[2].is_nullable = false
---
...
s:format(format)
---
...
-- Enable is_nullable on a non-empty space.
format[2].is_nullable = true
---
...
s:format(format)
---
...
s:replace{1, box.NULL}
---
- [1, null]
...
s:delete{1}
---
- [1, null]
...
s:format({})
---
...
s:create_index('secondary', { parts = {{2, 'string', is_nullable = true}} })
---
- unique: true
  parts:
  - type: string
    is_nullable: true
    fieldno: 2
  id: 1
  space_id: 733
  name: secondary
  type: TREE
...
s:insert({1, NULL})
---
- [1, null]
...
s.index.secondary:alter({ parts = {{2, 'string', is_nullable = false} }})
---
- error: 'Tuple field 2 type does not match one required by operation: expected string'
...
s:delete({1})
---
- [1, null]
...
s.index.secondary:alter({ parts = {{2, 'string', is_nullable = false} }})
---
...
s:insert({1, NULL})
---
- error: 'Tuple field 2 type does not match one required by operation: expected string'
...
s:insert({2, 'xxx'})
---
- [2, 'xxx']
...
s.index.secondary:alter({ parts = {{2, 'string', is_nullable = true} }})
---
...
s:insert({1, NULL})
---
- [1, null]
...
s:drop()
---
...
s = box.schema.create_space('test')
---
...
test_run:cmd("setopt delimiter ';'")
---
- true
...
s:format({
    [1] = { name = 'id1', type = 'unsigned'},
    [2] = { name = 'id2', type = 'unsigned'},
    [3] = { name = 'id3', type = 'string'},
    [4] = { name = 'id4', type = 'string'},
    [5] = { name = 'id5', type = 'string'},
    [6] = { name = 'id6', type = 'string'},
});
---
...
test_run:cmd("setopt delimiter ''");
---
- true
...
s:format()
---
- [{'name': 'id1', 'type': 'unsigned'}, {'name': 'id2', 'type': 'unsigned'}, {'name': 'id3',
    'type': 'string'}, {'name': 'id4', 'type': 'string'}, {'name': 'id5', 'type': 'string'},
  {'name': 'id6', 'type': 'string'}]
...
_ = s:create_index('primary')
---
...
s:insert({1, 1, 'a', 'b', 'c', 'd'})
---
- [1, 1, 'a', 'b', 'c', 'd']
...
s:drop()
---
...
s = box.schema.create_space('test')
---
...
idx = s:create_index('idx')
---
...
box.space.test == s
---
- true
...
s:drop()
---
...
--
-- gh-3000: index modifying must change key_def parts and
-- comparators. They can be changed, if there was compatible index
-- parts change. For example, a part type was changed from
-- unsigned to number. In such a case comparators must be reset
-- and part types updated.
--
s = box.schema.create_space('test')
---
...
pk = s:create_index('pk')
---
...
s:replace{1}
---
- [1]
...
pk:alter{parts = {{1, 'integer'}}}
---
...
s:replace{-2}
---
- [-2]
...
s:select{}
---
- - [-2]
  - [1]
...
s:drop()
---
...
--
-- Allow to change is_nullable in index definition on non-empty
-- space.
--
s = box.schema.create_space('test')
---
...
pk = s:create_index('pk')
---
...
sk1 = s:create_index('sk1', {parts = {{2, 'unsigned', is_nullable = true}}})
---
...
sk2 = s:create_index('sk2', {parts = {{3, 'unsigned', is_nullable = false}}})
---
...
s:replace{1, box.NULL, 1}
---
- [1, null, 1]
...
sk1:alter({parts = {{2, 'unsigned', is_nullable = false}}})
---
- error: 'Tuple field 2 type does not match one required by operation: expected unsigned'
...
s:replace{1, 1, 1}
---
- [1, 1, 1]
...
sk1:alter({parts = {{2, 'unsigned', is_nullable = false}}})
---
...
s:replace{1, 1, box.NULL}
---
- error: 'Tuple field 3 type does not match one required by operation: expected unsigned'
...
sk2:alter({parts = {{3, 'unsigned', is_nullable = true}}})
---
...
s:replace{1, 1, box.NULL}
---
- [1, 1, null]
...
s:replace{2, 10, 100}
---
- [2, 10, 100]
...
s:replace{3, 0, 20}
---
- [3, 0, 20]
...
s:replace{4, 15, 150}
---
- [4, 15, 150]
...
s:replace{5, 9, box.NULL}
---
- [5, 9, null]
...
sk1:select{}
---
- - [3, 0, 20]
  - [1, 1, null]
  - [5, 9, null]
  - [2, 10, 100]
  - [4, 15, 150]
...
sk2:select{}
---
- - [1, 1, null]
  - [5, 9, null]
  - [3, 0, 20]
  - [2, 10, 100]
  - [4, 15, 150]
...
s:drop()
---
...
--
-- gh-3008: allow multiple types on the same field.
--
format = {}
---
...
format[1] = {name = 'field1', type = 'unsigned'}
---
...
format[2] = {name = 'field2', type = 'scalar'}
---
...
format[3] = {name = 'field3', type = 'integer'}
---
...
s = box.schema.create_space('test', {format = format})
---
...
pk = s:create_index('pk')
---
...
sk1 = s:create_index('sk1', {parts = {{2, 'number'}}})
---
...
sk2 = s:create_index('sk2', {parts = {{2, 'integer'}}})
---
...
sk3 = s:create_index('sk3', {parts = {{2, 'unsigned'}}})
---
...
sk4 = s:create_index('sk4', {parts = {{3, 'number'}}})
---
...
s:format()
---
- [{'name': 'field1', 'type': 'unsigned'}, {'name': 'field2', 'type': 'scalar'}, {
    'name': 'field3', 'type': 'integer'}]
...
s:replace{1, '100', -20.2}
---
- error: 'Tuple field 2 type does not match one required by operation: expected unsigned'
...
s:replace{1, 100, -20.2}
---
- error: 'Tuple field 3 type does not match one required by operation: expected integer'
...
s:replace{1, 100, -20}
---
- [1, 100, -20]
...
s:replace{2, 50, 0}
---
- [2, 50, 0]
...
s:replace{3, 150, -60}
---
- [3, 150, -60]
...
s:replace{4, 0, 120}
---
- [4, 0, 120]
...
pk:select{}
---
- - [1, 100, -20]
  - [2, 50, 0]
  - [3, 150, -60]
  - [4, 0, 120]
...
sk1:select{}
---
- - [4, 0, 120]
  - [2, 50, 0]
  - [1, 100, -20]
  - [3, 150, -60]
...
sk2:select{}
---
- - [4, 0, 120]
  - [2, 50, 0]
  - [1, 100, -20]
  - [3, 150, -60]
...
sk3:select{}
---
- - [4, 0, 120]
  - [2, 50, 0]
  - [1, 100, -20]
  - [3, 150, -60]
...
sk4:select{}
---
- - [3, 150, -60]
  - [1, 100, -20]
  - [2, 50, 0]
  - [4, 0, 120]
...
sk1:alter{parts = {{2, 'unsigned'}}}
---
...
sk2:alter{parts = {{2, 'unsigned'}}}
---
...
sk4:alter{parts = {{3, 'integer'}}}
---
...
s:replace{1, 50.5, 1.5}
---
- error: 'Tuple field 2 type does not match one required by operation: expected unsigned'
...
s:replace{1, 50, 1.5}
---
- error: 'Tuple field 3 type does not match one required by operation: expected integer'
...
s:replace{5, 5, 5}
---
- [5, 5, 5]
...
sk1:select{}
---
- - [4, 0, 120]
  - [5, 5, 5]
  - [2, 50, 0]
  - [1, 100, -20]
  - [3, 150, -60]
...
sk2:select{}
---
- - [4, 0, 120]
  - [5, 5, 5]
  - [2, 50, 0]
  - [1, 100, -20]
  - [3, 150, -60]
...
sk3:select{}
---
- - [4, 0, 120]
  - [5, 5, 5]
  - [2, 50, 0]
  - [1, 100, -20]
  - [3, 150, -60]
...
sk4:select{}
---
- - [3, 150, -60]
  - [1, 100, -20]
  - [2, 50, 0]
  - [5, 5, 5]
  - [4, 0, 120]
...
sk1:drop()
---
...
sk2:drop()
---
...
sk3:drop()
---
...
-- Remove 'unsigned' constraints from indexes, and 'scalar' now
-- can be inserted in the second field.
s:replace{1, true, 100}
---
- [1, true, 100]
...
s:select{}
---
- - [1, true, 100]
  - [2, 50, 0]
  - [3, 150, -60]
  - [4, 0, 120]
  - [5, 5, 5]
...
sk4:select{}
---
- - [3, 150, -60]
  - [2, 50, 0]
  - [5, 5, 5]
  - [1, true, 100]
  - [4, 0, 120]
...
s:drop()
---
...
--
=======
>>>>>>> a013f84b
-- gh-2914: Allow any space name which consists of printable characters
--
identifier = require("identifier")
---
...
test_run:cmd("setopt delimiter ';'")
---
- true
...
identifier.run_test(
	function (identifier)
		box.schema.space.create(identifier)
		if box.space[identifier] == nil then
			error("Cannot query space")
		end
	end,
	function (identifier) box.space[identifier]:drop() end
);
---
- All tests passed
...
s = box.schema.create_space("test");
---
...
identifier.run_test(
    function (identifier) s:create_index(identifier, {parts={1}}) end,
    function (identifier) s.index[identifier]:drop() end
);
---
- All tests passed
...
s:drop();
---
...
--
-- gh-2914: check column name validation.
-- Ensure that col names are validated as identifiers.
--
s = box.schema.create_space('test');
---
...
i = s:create_index("primary", {parts={1, "integer"}});
---
...
identifier.run_test(
	function (identifier)
		s:format({{name=identifier,type="integer"}})
		local t = s:replace({1})
		if t[identifier] ~= 1 then
			error("format identifier error")
		end
	end,
	function (identifier) end
);
---
- All tests passed
...
s:drop();
---
...
-- gh-2914: check coll name validation.
identifier.run_test(
    function (identifier) box.internal.collation.create(identifier, 'ICU', 'ru-RU', {}) end,
    function (identifier) box.internal.collation.drop(identifier) end
);
---
- All tests passed
...
test_run:cmd("setopt delimiter ''");
---
- true
...
--
-- gh-3011: add new names to old tuple formats.
--
s = box.schema.create_space('test')
---
...
pk = s:create_index('pk')
---
...
t1 = s:replace{1}
---
...
t1.field1
---
- null
...
format = {}
---
...
format[1] = {name = 'field1', type = 'unsigned'}
---
...
s:format(format)
---
...
t2 = s:replace{2}
---
...
t2.field1
---
- 2
...
t1.field1
---
- 1
...
format[1].name = 'field_1'
---
...
s:format(format)
---
...
t3 = s:replace{3}
---
...
t1.field1
---
- null
...
t1.field_1
---
- 1
...
t2.field1
---
- null
...
t2.field_1
---
- 2
...
t3.field1
---
- null
...
t3.field_1
---
- 3
...
s:drop()
---
...
--
-- gh-3008. Ensure the change of hash index parts updates hash
-- key_def.
--
s = box.schema.create_space('test')
---
...
pk = s:create_index('pk', {type = 'hash'})
---
...
pk:alter{parts = {{1, 'string'}}}
---
...
s:replace{'1', '1'}
---
- ['1', '1']
...
s:replace{'1', '2'}
---
- ['1', '2']
...
pk:select{}
---
- - ['1', '2']
...
pk:select{'1'}
---
- - ['1', '2']
...
s:drop()
---
...
--
-- Ensure that incompatible key parts change validates format.
--
s = box.schema.create_space('test')
---
...
pk = s:create_index('pk')
---
...
s:replace{1}
---
- [1]
...
pk:alter{parts = {{1, 'string'}}} -- Must fail.
---
- error: 'Tuple field 1 type does not match one required by operation: expected string'
...
s:drop()
---
...
--
-- gh-2895: do not ignore field type in space format, if it is not
-- specified via 'type = ...'.
--
format = {}
---
...
format[1] = {name = 'field1', 'unsigned'}
---
...
format[2] = {name = 'field2', 'unsigned'}
---
...
s = box.schema.create_space('test', {format = format})
---
...
s:format()
---
- [{'type': 'unsigned', 'name': 'field1'}, {'type': 'unsigned', 'name': 'field2'}]
...
format[2] = {name = 'field2', 'unsigned', 'unknown'}
---
...
s:format(format)
---
- error: 'Can''t modify space ''test'': field 2 format is not map with string keys'
...
s:format()
---
- [{'type': 'unsigned', 'name': 'field1'}, {'type': 'unsigned', 'name': 'field2'}]
...
s:drop()
---
...
--
-- gh-3285: index Lua object is not updated on alter.
--
box.internal.collation.create('test', 'ICU', 'ru-RU')
---
...
s = box.schema.create_space('test')
---
...
pk = s:create_index('pk')
---
...
sk1 = s:create_index('b', {unique = false})
---
...
sk2 = s:create_index('c', {type = 'hash', parts = {{3, 'unsigned'}}})
---
...
sk3 = s:create_index('d', {parts = {{4, 'string'}}})
---
...
test_run:cmd("setopt delimiter ';'")
---
- true
...
function index_count()
    local r = 0
    for i, _ in pairs(s.index) do
        r = r + 1
    end
    return r / 2
end;
---
...
function validate_indexes()
    assert(s == box.space.test)
    assert(sk1 == nil or sk1 == s.index[sk1.name])
    assert(sk2 == nil or sk2 == s.index[sk2.name])
    assert(sk3 == nil or sk3 == s.index[sk3.name])
end;
---
...
test_run:cmd("setopt delimiter ''");
---
- true
...
index_count()
---
- 4
...
sk3:rename('dd')
---
...
sk3.name == 'dd'
---
- true
...
index_count()
---
- 4
...
validate_indexes()
---
...
sk3:alter({parts = {{4, 'string', collation = 'test'}}})
---
...
sk3.parts[1].collation == 'test'
---
- true
...
index_count()
---
- 4
...
validate_indexes()
---
...
sk3:drop()
---
...
sk3 = nil
---
...
index_count()
---
- 3
...
validate_indexes()
---
...
sk2:alter({parts = {{4, 'string'}}})
---
...
sk2.parts[1].type == 'string'
---
- true
...
sk2.parts[1].fieldno == 4
---
- true
...
index_count()
---
- 3
...
validate_indexes()
---
...
sk1:alter({unique = true})
---
...
sk1.unique
---
- true
...
index_count()
---
- 3
...
validate_indexes()
---
...
s:drop()
---
...
box.internal.collation.drop('test')
---
...<|MERGE_RESOLUTION|>--- conflicted
+++ resolved
@@ -824,7 +824,6 @@
 ---
 ...
 --
-<<<<<<< HEAD
 -- Try insert incorrect sql in index and space opts.
 --
 box.space._space:replace{600, 1, 'test', 'memtx', 0, { sql = 100 }, {}}
@@ -832,509 +831,6 @@
 - error: 'Wrong space options (field 5): ''sql'' must be string'
 ...
 --
--- gh-1557: NULL in indexes.
---
-NULL = require('msgpack').NULL
----
-...
-format = {}
----
-...
-format[1] = { name = 'field1', type = 'unsigned', is_nullable = true }
----
-...
-format[2] = { name = 'field2', type = 'unsigned', is_nullable = true }
----
-...
-s = box.schema.space.create('test', { format = format })
----
-...
-s:create_index('primary', { parts = { 'field1' } })
----
-- error: Primary index of the space 'test' can not contain nullable parts
-...
-s:create_index('primary', { parts = {{'field1', is_nullable = false}} })
----
-- error: Field 1 is nullable in space format, but not nullable in index parts
-...
-format[1].is_nullable = false
----
-...
-s:format(format)
----
-...
-s:create_index('primary', { parts = {{'field1', is_nullable = true}} })
----
-- error: Primary index of the space 'test' can not contain nullable parts
-...
-s:create_index('primary', { parts = {'field1'} })
----
-- unique: true
-  parts:
-  - type: unsigned
-    is_nullable: false
-    fieldno: 1
-  id: 0
-  space_id: 733
-  name: primary
-  type: TREE
-...
--- Check that is_nullable can't be set to false on non-empty space
-s:insert({1, NULL})
----
-- [1, null]
-...
-format[1].is_nullable = true
----
-...
-s:format(format)
----
-- error: Field 1 is nullable in space format, but not nullable in index parts
-...
-format[1].is_nullable = false
----
-...
-format[2].is_nullable = false
----
-...
-s:format(format)
----
-- error: 'Tuple field 2 type does not match one required by operation: expected unsigned'
-...
-s:delete(1)
----
-- [1, null]
-...
--- Disable is_nullable on empty space
-s:format(format)
----
-...
--- Disable is_nullable on a non-empty space.
-format[2].is_nullable = true
----
-...
-s:format(format)
----
-...
-s:replace{1, 1}
----
-- [1, 1]
-...
-format[2].is_nullable = false
----
-...
-s:format(format)
----
-...
--- Enable is_nullable on a non-empty space.
-format[2].is_nullable = true
----
-...
-s:format(format)
----
-...
-s:replace{1, box.NULL}
----
-- [1, null]
-...
-s:delete{1}
----
-- [1, null]
-...
-s:format({})
----
-...
-s:create_index('secondary', { parts = {{2, 'string', is_nullable = true}} })
----
-- unique: true
-  parts:
-  - type: string
-    is_nullable: true
-    fieldno: 2
-  id: 1
-  space_id: 733
-  name: secondary
-  type: TREE
-...
-s:insert({1, NULL})
----
-- [1, null]
-...
-s.index.secondary:alter({ parts = {{2, 'string', is_nullable = false} }})
----
-- error: 'Tuple field 2 type does not match one required by operation: expected string'
-...
-s:delete({1})
----
-- [1, null]
-...
-s.index.secondary:alter({ parts = {{2, 'string', is_nullable = false} }})
----
-...
-s:insert({1, NULL})
----
-- error: 'Tuple field 2 type does not match one required by operation: expected string'
-...
-s:insert({2, 'xxx'})
----
-- [2, 'xxx']
-...
-s.index.secondary:alter({ parts = {{2, 'string', is_nullable = true} }})
----
-...
-s:insert({1, NULL})
----
-- [1, null]
-...
-s:drop()
----
-...
-s = box.schema.create_space('test')
----
-...
-test_run:cmd("setopt delimiter ';'")
----
-- true
-...
-s:format({
-    [1] = { name = 'id1', type = 'unsigned'},
-    [2] = { name = 'id2', type = 'unsigned'},
-    [3] = { name = 'id3', type = 'string'},
-    [4] = { name = 'id4', type = 'string'},
-    [5] = { name = 'id5', type = 'string'},
-    [6] = { name = 'id6', type = 'string'},
-});
----
-...
-test_run:cmd("setopt delimiter ''");
----
-- true
-...
-s:format()
----
-- [{'name': 'id1', 'type': 'unsigned'}, {'name': 'id2', 'type': 'unsigned'}, {'name': 'id3',
-    'type': 'string'}, {'name': 'id4', 'type': 'string'}, {'name': 'id5', 'type': 'string'},
-  {'name': 'id6', 'type': 'string'}]
-...
-_ = s:create_index('primary')
----
-...
-s:insert({1, 1, 'a', 'b', 'c', 'd'})
----
-- [1, 1, 'a', 'b', 'c', 'd']
-...
-s:drop()
----
-...
-s = box.schema.create_space('test')
----
-...
-idx = s:create_index('idx')
----
-...
-box.space.test == s
----
-- true
-...
-s:drop()
----
-...
---
--- gh-3000: index modifying must change key_def parts and
--- comparators. They can be changed, if there was compatible index
--- parts change. For example, a part type was changed from
--- unsigned to number. In such a case comparators must be reset
--- and part types updated.
---
-s = box.schema.create_space('test')
----
-...
-pk = s:create_index('pk')
----
-...
-s:replace{1}
----
-- [1]
-...
-pk:alter{parts = {{1, 'integer'}}}
----
-...
-s:replace{-2}
----
-- [-2]
-...
-s:select{}
----
-- - [-2]
-  - [1]
-...
-s:drop()
----
-...
---
--- Allow to change is_nullable in index definition on non-empty
--- space.
---
-s = box.schema.create_space('test')
----
-...
-pk = s:create_index('pk')
----
-...
-sk1 = s:create_index('sk1', {parts = {{2, 'unsigned', is_nullable = true}}})
----
-...
-sk2 = s:create_index('sk2', {parts = {{3, 'unsigned', is_nullable = false}}})
----
-...
-s:replace{1, box.NULL, 1}
----
-- [1, null, 1]
-...
-sk1:alter({parts = {{2, 'unsigned', is_nullable = false}}})
----
-- error: 'Tuple field 2 type does not match one required by operation: expected unsigned'
-...
-s:replace{1, 1, 1}
----
-- [1, 1, 1]
-...
-sk1:alter({parts = {{2, 'unsigned', is_nullable = false}}})
----
-...
-s:replace{1, 1, box.NULL}
----
-- error: 'Tuple field 3 type does not match one required by operation: expected unsigned'
-...
-sk2:alter({parts = {{3, 'unsigned', is_nullable = true}}})
----
-...
-s:replace{1, 1, box.NULL}
----
-- [1, 1, null]
-...
-s:replace{2, 10, 100}
----
-- [2, 10, 100]
-...
-s:replace{3, 0, 20}
----
-- [3, 0, 20]
-...
-s:replace{4, 15, 150}
----
-- [4, 15, 150]
-...
-s:replace{5, 9, box.NULL}
----
-- [5, 9, null]
-...
-sk1:select{}
----
-- - [3, 0, 20]
-  - [1, 1, null]
-  - [5, 9, null]
-  - [2, 10, 100]
-  - [4, 15, 150]
-...
-sk2:select{}
----
-- - [1, 1, null]
-  - [5, 9, null]
-  - [3, 0, 20]
-  - [2, 10, 100]
-  - [4, 15, 150]
-...
-s:drop()
----
-...
---
--- gh-3008: allow multiple types on the same field.
---
-format = {}
----
-...
-format[1] = {name = 'field1', type = 'unsigned'}
----
-...
-format[2] = {name = 'field2', type = 'scalar'}
----
-...
-format[3] = {name = 'field3', type = 'integer'}
----
-...
-s = box.schema.create_space('test', {format = format})
----
-...
-pk = s:create_index('pk')
----
-...
-sk1 = s:create_index('sk1', {parts = {{2, 'number'}}})
----
-...
-sk2 = s:create_index('sk2', {parts = {{2, 'integer'}}})
----
-...
-sk3 = s:create_index('sk3', {parts = {{2, 'unsigned'}}})
----
-...
-sk4 = s:create_index('sk4', {parts = {{3, 'number'}}})
----
-...
-s:format()
----
-- [{'name': 'field1', 'type': 'unsigned'}, {'name': 'field2', 'type': 'scalar'}, {
-    'name': 'field3', 'type': 'integer'}]
-...
-s:replace{1, '100', -20.2}
----
-- error: 'Tuple field 2 type does not match one required by operation: expected unsigned'
-...
-s:replace{1, 100, -20.2}
----
-- error: 'Tuple field 3 type does not match one required by operation: expected integer'
-...
-s:replace{1, 100, -20}
----
-- [1, 100, -20]
-...
-s:replace{2, 50, 0}
----
-- [2, 50, 0]
-...
-s:replace{3, 150, -60}
----
-- [3, 150, -60]
-...
-s:replace{4, 0, 120}
----
-- [4, 0, 120]
-...
-pk:select{}
----
-- - [1, 100, -20]
-  - [2, 50, 0]
-  - [3, 150, -60]
-  - [4, 0, 120]
-...
-sk1:select{}
----
-- - [4, 0, 120]
-  - [2, 50, 0]
-  - [1, 100, -20]
-  - [3, 150, -60]
-...
-sk2:select{}
----
-- - [4, 0, 120]
-  - [2, 50, 0]
-  - [1, 100, -20]
-  - [3, 150, -60]
-...
-sk3:select{}
----
-- - [4, 0, 120]
-  - [2, 50, 0]
-  - [1, 100, -20]
-  - [3, 150, -60]
-...
-sk4:select{}
----
-- - [3, 150, -60]
-  - [1, 100, -20]
-  - [2, 50, 0]
-  - [4, 0, 120]
-...
-sk1:alter{parts = {{2, 'unsigned'}}}
----
-...
-sk2:alter{parts = {{2, 'unsigned'}}}
----
-...
-sk4:alter{parts = {{3, 'integer'}}}
----
-...
-s:replace{1, 50.5, 1.5}
----
-- error: 'Tuple field 2 type does not match one required by operation: expected unsigned'
-...
-s:replace{1, 50, 1.5}
----
-- error: 'Tuple field 3 type does not match one required by operation: expected integer'
-...
-s:replace{5, 5, 5}
----
-- [5, 5, 5]
-...
-sk1:select{}
----
-- - [4, 0, 120]
-  - [5, 5, 5]
-  - [2, 50, 0]
-  - [1, 100, -20]
-  - [3, 150, -60]
-...
-sk2:select{}
----
-- - [4, 0, 120]
-  - [5, 5, 5]
-  - [2, 50, 0]
-  - [1, 100, -20]
-  - [3, 150, -60]
-...
-sk3:select{}
----
-- - [4, 0, 120]
-  - [5, 5, 5]
-  - [2, 50, 0]
-  - [1, 100, -20]
-  - [3, 150, -60]
-...
-sk4:select{}
----
-- - [3, 150, -60]
-  - [1, 100, -20]
-  - [2, 50, 0]
-  - [5, 5, 5]
-  - [4, 0, 120]
-...
-sk1:drop()
----
-...
-sk2:drop()
----
-...
-sk3:drop()
----
-...
--- Remove 'unsigned' constraints from indexes, and 'scalar' now
--- can be inserted in the second field.
-s:replace{1, true, 100}
----
-- [1, true, 100]
-...
-s:select{}
----
-- - [1, true, 100]
-  - [2, 50, 0]
-  - [3, 150, -60]
-  - [4, 0, 120]
-  - [5, 5, 5]
-...
-sk4:select{}
----
-- - [3, 150, -60]
-  - [2, 50, 0]
-  - [5, 5, 5]
-  - [1, true, 100]
-  - [4, 0, 120]
-...
-s:drop()
----
-...
---
-=======
->>>>>>> a013f84b
 -- gh-2914: Allow any space name which consists of printable characters
 --
 identifier = require("identifier")
