--- conflicted
+++ resolved
@@ -2,11 +2,7 @@
 --# push filter 'admin: .*' to 'admin: <uri>'
 box.cfg.nosuchoption = 1
 ---
-<<<<<<< HEAD
-- error: '[string "-- load_cfg.lua - internal file..."]:132: Attempt to modify a read-only
-=======
-- error: '[string "-- load_cfg.lua - internal file..."]:192: Attempt to modify a read-only
->>>>>>> 3fb0f7f1
+- error: '[string "-- load_cfg.lua - internal file..."]:202: Attempt to modify a read-only
     table'
 ...
 t = {} for k,v in pairs(box.cfg) do if type(v) ~= 'table' and type(v) ~= 'function' then table.insert(t, k..': '..tostring(v)) end end
